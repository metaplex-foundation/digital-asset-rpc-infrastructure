--- conflicted
+++ resolved
@@ -68,7 +68,6 @@
       KEYPAIR_SEED: "caputure the diems and stuff and then prolly take a nap and stuff"
       NETWORK: "local"
       AMOUNT_OF_CHAOS: 1
-<<<<<<< HEAD
       RPC_URL: "http://${COMPOSE_PROJECT_NAME}-solana-1:8899/"
     build:
       context: .
@@ -81,12 +80,6 @@
       - ./metaplex-rpc-proxy/envoy-compose.yaml:/etc/envoy.yaml
     ports:
       - 9091:9091
-=======
-      RPC_URL: "http://digital-asset-rpc-infrastructure-solana-1:8899"
-    build:
-      context: .
-      dockerfile: LoadCandyMachine.Dockerfile
->>>>>>> 4727a4ed
   api:
     depends_on:
       - migrator
@@ -117,11 +110,7 @@
 #      - ./init.sql:/docker-entrypoint-initdb.d/init.sql:ro    /// UNCOMMENT IF YOU DONT WANT TO USE MIGRATIONS
       - ./db-data/:/var/lib/postgresql/data/:rw
   solana:
-<<<<<<< HEAD
     image: ghcr.io/metaplex-foundation/plerkle-test-validator:v0.5.2
-=======
-    image: ghcr.io/metaplex-foundation/plerkle-test-validator:v0.4.7
->>>>>>> 4727a4ed
     volumes:
     - ./programs:/so/:ro
     - ./ledger:/config:rw
