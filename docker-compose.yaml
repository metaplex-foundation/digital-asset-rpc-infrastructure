version: "3.9"
services:
  graphite:
    image: graphiteapp/graphite-statsd
    container_name: graphite
    restart: always
    ports:
      - "8080:80"
      - "8125:8125/udp"
      - "8126:8126"
      - "2003:2003"
      - "2004:2004"
  grafana:
    image: grafana/grafana
    restart: always
    ports:
      - "3000:3000"
    links:
      - graphite
    environment:
      - GF_SECURITY_ADMIN_PASSWORD=password
    volumes:
      - ./grafana/datasources:/etc/grafana/provisioning/datasources
      - ./grafana/dashboards:/etc/grafana/provisioning/dashboards
  migrator:
    depends_on:
      - db
    environment:
      DATABASE_URL: postgres://solana:solana@db/solana
    build:
      context: .
      dockerfile: Migrator.Dockerfile
  ingester:
    depends_on:
      - migrator
      - redis
    restart: always
    environment:
      INGESTER_METRICS_PORT: 8125
      INGESTER_METRICS_HOST: graphite
      INGESTER_DATABASE_CONFIG: '{listener_channel="backfill_item_added", url="postgres://solana:solana@db/solana"}'
      INGESTER_MESSENGER_CONFIG: '{connection_config={redis_connection_str="redis://redis"}, messenger_type="Redis"}'
      INGESTER_RPC_CONFIG: '{url="http://${COMPOSE_PROJECT_NAME}-solana-1:8899/", commitment="finalized"}'
      RUST_BACKTRACE: 1
    build:
      context: .
      dockerfile: Ingest.Dockerfile
  # load:
  #   depends_on:
  #     - migrator
  #     - ingester
  #     - solana
  #   restart: always
  #   environment:
  #     KEYPAIR_SEED: "caputure the diems and stuff and then prolly take a nap and stuff"
  #     NETWORK: "local"
  #     AMOUNT_OF_CHAOS: 1
  #     RPC_URL: "http://${COMPOSE_PROJECT_NAME}-solana-1:8899/"
  #   build:
  #     context: .
  #     dockerfile: Load.Dockerfile
  load_candy_machine:
    depends_on:
      - ingester
      - solana
    restart: always
    environment:
      KEYPAIR_SEED: "caputure the diems and stuff and then prolly take a nap and stuff"
      NETWORK: "local"
      AMOUNT_OF_CHAOS: 1
      RPC_URL: "http://${COMPOSE_PROJECT_NAME}-solana-1:8899/"
    build:
      context: .
      dockerfile: Load.Dockerfile
  load-candy-machine:
    depends_on:
      - migrator
      - ingester
      - solana
    restart: always
    environment:
      KEYPAIR_SEED: "caputure the diems and stuff and then prolly take a nap and stuff"
      NETWORK: "local"
      AMOUNT_OF_CHAOS: 1
      RPC_URL: "http://${COMPOSE_PROJECT_NAME}-solana-1:8899/"
    build:
      context: .
      dockerfile: LoadCandyMachine.Dockerfile
  proxy:
    build:
      context: .
      dockerfile: Proxy.Dockerfile
    volumes:
      - ./metaplex-rpc-proxy/envoy-compose.yaml:/etc/envoy.yaml
    ports:
      - 9091:9091
  api:
    depends_on:
      - migrator
    restart: always
    environment:
      APP_DATABASE_URL: postgres://solana:solana@db/solana
      APP_SERVER_PORT: 9090
      APP_METRICS_PORT: 8125
      APP_METRICS_HOST: graphite
    build:
      context: .
      dockerfile: Api.Dockerfile
    ports:
      - 9090:9090
  redis:
    image: "redis:6.2.5"
    ports:
      - "6379:6379"
  db:
    image: "postgres:latest"
    ports:
      - 5432:5432
    environment:
      POSTGRES_USER: solana # The PostgreSQL user (useful to connect to the database)
      POSTGRES_PASSWORD: solana # The PostgreSQL password (useful to connect to the database)
      POSTGRES_DB: solana
    volumes:
<<<<<<< HEAD
      - ./init.sql:/docker-entrypoint-initdb.d/init.sql:ro    
=======
      #      - ./init.sql:/docker-entrypoint-initdb.d/init.sql:ro    /// UNCOMMENT IF YOU DONT WANT TO USE MIGRATIONS
>>>>>>> 43678450
      - ./db-data/:/var/lib/postgresql/data/:rw
  solana:
    image: ghcr.io/metaplex-foundation/plerkle-test-validator:v0.5.3
    volumes:
      - ./programs:/so/:ro
      - ./ledger:/config:rw
      - ./solana-test-validator-geyser-config:/plugin-config:rw
    environment:
      RUST_LOG: info
      PLUGIN_MESSENGER_CONFIG.messenger_type: "Redis"
      PLUGIN_MESSENGER_CONFIG.connection_config: '{redis_connection_str="redis://redis"}'
    ports:
      - "8900:8900"
      - "8001:8001"
      - "8899:8899"
      - "9900:9900"
volumes:
  grafana_data: {}
  graphite_data: {}<|MERGE_RESOLUTION|>--- conflicted
+++ resolved
@@ -45,21 +45,7 @@
     build:
       context: .
       dockerfile: Ingest.Dockerfile
-  # load:
-  #   depends_on:
-  #     - migrator
-  #     - ingester
-  #     - solana
-  #   restart: always
-  #   environment:
-  #     KEYPAIR_SEED: "caputure the diems and stuff and then prolly take a nap and stuff"
-  #     NETWORK: "local"
-  #     AMOUNT_OF_CHAOS: 1
-  #     RPC_URL: "http://${COMPOSE_PROJECT_NAME}-solana-1:8899/"
-  #   build:
-  #     context: .
-  #     dockerfile: Load.Dockerfile
-  load_candy_machine:
+  load:
     depends_on:
       - ingester
       - solana
@@ -121,14 +107,10 @@
       POSTGRES_PASSWORD: solana # The PostgreSQL password (useful to connect to the database)
       POSTGRES_DB: solana
     volumes:
-<<<<<<< HEAD
-      - ./init.sql:/docker-entrypoint-initdb.d/init.sql:ro    
-=======
       #      - ./init.sql:/docker-entrypoint-initdb.d/init.sql:ro    /// UNCOMMENT IF YOU DONT WANT TO USE MIGRATIONS
->>>>>>> 43678450
       - ./db-data/:/var/lib/postgresql/data/:rw
   solana:
-    image: ghcr.io/metaplex-foundation/plerkle-test-validator:v0.5.3
+    image: ghcr.io/metaplex-foundation/plerkle-test-validator:v0.5.2
     volumes:
       - ./programs:/so/:ro
       - ./ledger:/config:rw
