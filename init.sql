--- conflicted
+++ resolved
@@ -290,9 +290,9 @@
 create unique index asset_creators_asset_id on asset_creators (asset_id);
 -- @@@@@@
 create index asset_creator on asset_creators (asset_id, creator);
-<<<<<<< HEAD
+-- @@@@@@
 create index asset_verified_creator on asset_creators (asset_id, verified);
-
+-- @@@@@@
 create type whitelist_mint_mode AS ENUM ('burn_every_time', 'never_burn');
 create type end_setting_type AS ENUM ('date', 'amount');
 
@@ -390,9 +390,4 @@
     gatekeeper_network               bytea,                                    
     gatekeeper_expire_on_use         bool                                                                                  
 );
-create unique index candy_guard_group_candy_guard_id on candy_guard_group (candy_guard_id);
-=======
--- @@@@@@
-create index asset_verified_creator on asset_creators (asset_id, verified);
--- @@@@@@
->>>>>>> 41940ddb
+create unique index candy_guard_group_candy_guard_id on candy_guard_group (candy_guard_id);