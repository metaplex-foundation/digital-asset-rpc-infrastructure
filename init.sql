--- conflicted
+++ resolved
@@ -284,7 +284,7 @@
 create unique index asset_creators_asset_id on asset_creators (asset_id);
 -- @@@@@@
 create index asset_creator on asset_creators (asset_id, creator);
-<<<<<<< HEAD
+-- @@@@@@
 create index asset_verified_creator on asset_creators (asset_id, verified);
 
 create type whitelist_mint_mode AS ENUM ('burn_every_time', 'never_burn');
@@ -399,9 +399,4 @@
     freeze_token_payment_mint        bytea,
     freeze_token_payment_destination_ata bytea
 );
-create unique index candy_guard_group_candy_guard_id on candy_guard_group (candy_guard_id);
-=======
--- @@@@@@
-create index asset_verified_creator on asset_creators (asset_id, verified);
--- @@@@@@
->>>>>>> bc5b3856
+create unique index candy_guard_group_candy_guard_id on candy_guard_group (candy_guard_id);