--- conflicted
+++ resolved
@@ -29,18 +29,11 @@
 uuid = "1.0.0"
 async-trait = "0.1.53"
 num-traits = "0.2.15"
-<<<<<<< HEAD
 mpl-candy-guard = { version = "0.2.0", features = ["no-entrypoint"] }
 mpl-candy-machine-core = { version = "0.1.3", features = ["no-entrypoint"] }
 mpl-candy-machine = { version = "4.5.0", features = ["no-entrypoint"]}
 borsh = "0.9.3"
 blockbuster = { version = "0.5.8" }
-=======
-mpl-candy-guard = { version = "0.1.1", features = ["no-entrypoint"] }
-mpl-candy-machine-core = { version = "0.1.1", features = ["no-entrypoint"] }
-borsh = "0.9.3"
-blockbuster = { version = "0.5.7" }
->>>>>>> 43678450
 figment = { version = "0.10.6", features = ["env"] }
 cadence = "0.29.0"
 cadence-macros = "0.29.0"
