--- conflicted
+++ resolved
@@ -19,13 +19,8 @@
 serde = "1.0.136"
 bs58 = "0.4.0"
 reqwest = "0.11.11"
-<<<<<<< HEAD
-plerkle_messenger = { version = "0.4.7", git = "https://github.com/metaplex-foundation/digital-asset-validator-plugin", features = ['redis'] }
-plerkle_serialization = { version = "0.4.7", git = "https://github.com/metaplex-foundation/digital-asset-validator-plugin" }
-=======
 plerkle_messenger = { version = "0.4.3", features = ['redis'] }
 plerkle_serialization = { version = "0.4.8" }
->>>>>>> 88b33c51
 flatbuffers = "2.1.2"
 lazy_static = "1.4.0"
 regex = "1.5.5"
@@ -33,20 +28,9 @@
 uuid = "1.0.0"
 async-trait = "0.1.53"
 num-traits = "0.2.15"
-<<<<<<< HEAD
-# blockbuster = { version="0.0.2" }
-mpl-candy-guard = { git = "https://github.com/metaplex-foundation/candy-guard",branch = "stranzhay/read-api", features = ["no-entrypoint"] }
-mpl-candy-machine-core = {  git = "https://github.com/metaplex-foundation/metaplex-program-library", branch = "stranzhay/read-api", features = ["no-entrypoint"] }
-blockbuster = {path = "../../blockbuster/blockbuster"}
-figment = { version = "0.10.6", features = ["env"] }
-cadence = "0.29.0"
-cadence-macros = "0.29.0"
-solana-sdk = "~1.10.38"
-solana-client = "~1.10.38"
-spl-token = { version = "~3.5.0", features = ["no-entrypoint"] }
-solana-transaction-status = "1.10.38"
+mpl-candy-guard = { version = "0.1.1", features = ["no-entrypoint"] }
+mpl-candy-machine-core = { version = "0.1.1", features = ["no-entrypoint"] }
 borsh = "0.9.3"
-=======
 blockbuster = { version = "0.3.1" }
 figment = { version = "0.10.6", features = ["env"] }
 cadence = "0.29.0"
@@ -55,7 +39,6 @@
 solana-client = "~1.10.3"
 spl-token = { version = "~3.3.1", features = ["no-entrypoint"] }
 solana-transaction-status = "~1.10.3"
->>>>>>> 88b33c51
 
 [dependencies.num-integer]
 version = "0.1.44"
