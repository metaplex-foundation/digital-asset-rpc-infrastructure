[package]
name = "nft_ingester"
version = "0.0.1"
edition = "2021"

[dependencies]
hex = "0.4.3"
redis = { version = "0.21.5", features = ["aio", "tokio-comp", "streams"] }
futures-util = "0.3.0"
base64 = "0.13.0"
thiserror = "1.0.31"
serde_json = "1.0.81"
tokio = { version = "1.14.1", features = ["full"] }
sqlx = { version = "0.6.1", features = ["macros", "runtime-tokio-rustls", "postgres", "uuid", "offline", "json"] }
sea-orm = { version = "0.9.2", features = ["macros", "runtime-tokio-rustls", "sqlx-postgres", "with-chrono", "mock"] }
sea-query = { version = "0.26.3", features = ["postgres-array"] }
chrono = "0.4.19"
tokio-postgres = "0.7.5"
serde = "1.0.136"
bs58 = "0.4.0"
reqwest = "0.11.11"
plerkle_messenger = { version = "0.4.3", features = ['redis'] }
plerkle_serialization = { version = "0.4.3" }
flatbuffers = "2.1.2"
lazy_static = "1.4.0"
regex = "1.5.5"
digital_asset_types = { path = "../digital_asset_types", features = ["json_types", "sql_types"] }
uuid = "1.0.0"
async-trait = "0.1.53"
num-traits = "0.2.15"
<<<<<<< HEAD
# blockbuster = { version="0.0.2" }
mpl-candy-guard = { git = "https://github.com/metaplex-foundation/candy-guard", branch = "danenbm/expose-mint-counter", features = ["no-entrypoint"] }
mpl-candy-machine-core = { git = "https://github.com/metaplex-foundation/metaplex-program-library", branch = "febo/candy-machine-core", features = ["no-entrypoint"] }
blockbuster = {path = "../../blockbuster/blockbuster"}
=======
blockbuster = { path = "../../blockbuster/blockbuster", version = "0.2.0" }
>>>>>>> a49ad8d0
figment = { version = "0.10.6", features = ["env"] }
cadence = "0.29.0"
cadence-macros = "0.29.0"
solana-sdk = "~1.10.38"
solana-client = "~1.10.38"
spl-token = { version = "~3.5.0", features = ["no-entrypoint"] }
solana-transaction-status = "1.10.38"

[dependencies.num-integer]
version = "0.1.44"
default-features = false<|MERGE_RESOLUTION|>--- conflicted
+++ resolved
@@ -28,14 +28,10 @@
 uuid = "1.0.0"
 async-trait = "0.1.53"
 num-traits = "0.2.15"
-<<<<<<< HEAD
 # blockbuster = { version="0.0.2" }
-mpl-candy-guard = { git = "https://github.com/metaplex-foundation/candy-guard", branch = "danenbm/expose-mint-counter", features = ["no-entrypoint"] }
+mpl-candy-guard = { git = "https://github.com/metaplex-foundation/candy-guard", features = ["no-entrypoint"] }
 mpl-candy-machine-core = { git = "https://github.com/metaplex-foundation/metaplex-program-library", branch = "febo/candy-machine-core", features = ["no-entrypoint"] }
 blockbuster = {path = "../../blockbuster/blockbuster"}
-=======
-blockbuster = { path = "../../blockbuster/blockbuster", version = "0.2.0" }
->>>>>>> a49ad8d0
 figment = { version = "0.10.6", features = ["env"] }
 cadence = "0.29.0"
 cadence-macros = "0.29.0"
