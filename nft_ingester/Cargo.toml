--- conflicted
+++ resolved
@@ -14,18 +14,11 @@
 cadence-macros = { workspace = true }
 chrono = { workspace = true }
 clap = { workspace = true, features = ["derive", "cargo"] }
-<<<<<<< HEAD
 das-metadata-json = { workspace = true }
-=======
->>>>>>> 65baf081
 digital_asset_types = { workspace = true, features = [
   "json_types",
   "sql_types",
 ] }
-<<<<<<< HEAD
-env_logger = { workspace = true }
-=======
->>>>>>> 65baf081
 figment = { workspace = true, features = ["env", "toml", "yaml"] }
 flatbuffers = { workspace = true }
 futures = { workspace = true }
@@ -35,16 +28,7 @@
 plerkle_serialization = { workspace = true }
 program_transformers = { workspace = true }
 rand = { workspace = true }
-<<<<<<< HEAD
-redis = { workspace = true, features = [
-  "aio",
-  "tokio-comp",
-  "streams",
-  "tokio-native-tls-comp",
-] }
 regex = { workspace = true }
-=======
->>>>>>> 65baf081
 reqwest = { workspace = true }
 rust-crypto = { workspace = true }
 sea-orm = { workspace = true, features = [
@@ -54,10 +38,6 @@
   "with-chrono",
   "mock",
 ] }
-<<<<<<< HEAD
-sea-query = { workspace = true, features = ["postgres-array"] }
-=======
->>>>>>> 65baf081
 serde = { workspace = true }
 serde_json = { workspace = true }
 solana-account-decoder = { workspace = true }
@@ -65,11 +45,6 @@
 solana-sdk = { workspace = true }
 solana-transaction-status = { workspace = true }
 spl-account-compression = { workspace = true, features = ["no-entrypoint"] }
-<<<<<<< HEAD
-spl-concurrent-merkle-tree = { workspace = true }
-spl-token = { workspace = true, features = ["no-entrypoint"] }
-=======
->>>>>>> 65baf081
 sqlx = { workspace = true, features = [
   "macros",
   "runtime-tokio-rustls",
@@ -81,11 +56,6 @@
 stretto = { workspace = true, features = ["async"] }
 thiserror = { workspace = true }
 tokio = { workspace = true, features = ["tracing"] }
-<<<<<<< HEAD
-tokio-postgres = { workspace = true }
-tokio-stream = { workspace = true }
-=======
->>>>>>> 65baf081
 tracing-subscriber = { workspace = true, features = [
   "json",
   "env-filter",
