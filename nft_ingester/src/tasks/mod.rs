--- conflicted
+++ resolved
@@ -201,14 +201,9 @@
                             .less_or_equal(Expr::col(tasks::Column::MaxAttempts)),
                     ),
             )
-<<<<<<< HEAD
             .order_by(tasks::Column::Attempts, Order::Asc)
             .order_by(tasks::Column::CreatedAt, Order::Desc)
-            .limit(MAX_TASK_BATCH_SIZE)
-=======
-            .order_by_desc(tasks::Column::CreatedAt)
             .limit(batch_size)
->>>>>>> 3d179247
             .all(conn)
             .await
             .map_err(|e| e.into())
