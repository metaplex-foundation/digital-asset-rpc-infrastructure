--- conflicted
+++ resolved
@@ -1,12 +1,7 @@
 use crate::error::IngesterError;
 use anchor_lang::prelude::borsh::{BorshDeserialize, BorshSerialize};
-<<<<<<< HEAD
-use digital_asset_types::dao::{character_history, compressed_data, merkle_tree};
-use hpl_toolkit::{compression::*, schema::*};
-=======
-use digital_asset_types::dao::{compressed_data, compressed_data_changelog, merkle_tree};
+use digital_asset_types::dao::{compressed_data, character_history, compressed_data_changelog, merkle_tree};
 use hpl_toolkit::prelude::*;
->>>>>>> eccf5ef2
 use log::{debug, info};
 use sea_orm::{
     query::*, sea_query::OnConflict, ActiveValue::Set, ColumnTrait, DbBackend, EntityTrait,
@@ -59,312 +54,19 @@
             tree_id,
             schema,
             program_id,
-<<<<<<< HEAD
-        } => {
-            info!("Found new tree {}", bs58::encode(tree_id).into_string());
-            // @TODO: Fetch and store, maxDepth, maxBufferSize, canopyDepth, etc...
-            let data_schema = schema
-                .try_to_vec()
-                .map_err(|db_err| IngesterError::CompressedDataParseError(db_err.to_string()))?;
-
-            debug!("Parsed tree data schema");
-
-            let item = merkle_tree::ActiveModel {
-                id: Set(tree_id.to_vec()),
-                data_schema: Set(data_schema),
-                discriminator: Set(discriminator.to_vec()),
-                program: Set(Some(program_id.to_vec())),
-                ..Default::default()
-            };
-            let query = merkle_tree::Entity::insert(item)
-                .on_conflict(
-                    OnConflict::columns([merkle_tree::Column::Id])
-                        .update_columns([merkle_tree::Column::DataSchema])
-                        .to_owned(),
-                )
-                .build(DbBackend::Postgres);
-            debug!("Query builed successfully");
-            txn.execute(query)
-                .await
-                .map_err(|db_err| IngesterError::StorageWriteError(db_err.to_string()))?;
-            debug!("Query executed successfully");
-        }
-=======
         } => handle_tree(txn, discriminator, tree_id, schema, program_id).await?,
->>>>>>> eccf5ef2
         CompressedDataEvent::Leaf {
             slot,
             tree_id,
             leaf_idx,
             seq,
             stream_type,
-<<<<<<< HEAD
-        } => match stream_type {
-            CompressedDataEventStream::Full { mut data } => {
-                info!(
-                    "Found new leaf for {} at index {}",
-                    bs58::encode(tree_id).into_string(),
-                    leaf_idx
-                );
-                let tree = merkle_tree::Entity::find_by_id(tree_id.to_vec())
-                    .one(txn)
-                    .await
-                    .map_err(|db_err| IngesterError::StorageReadError(db_err.to_string()))?;
-
-                debug!("Find tree query executed successfully");
-                let mut schema_validated: bool = false;
-                let mut program_id: Option<Pubkey> = None;
-                if let Some(tree) = tree {
-                    debug!("Parsing tree data schema");
-                    let schema =
-                        Schema::deserialize(&mut &tree.data_schema[..]).map_err(|db_err| {
-                            IngesterError::CompressedDataParseError(db_err.to_string())
-                        })?;
-                    if tree.program.is_none() {
-                        return Err(IngesterError::CompressedDataParseError(format!(
-                            "Tree program not found"
-                        )));
-                    }
-                    program_id = Some(Pubkey::try_from(tree.program.unwrap()).unwrap());
-                    debug!("Parsed tree data schema");
-                    if !schema.validate(&mut data) {
-                        info!("Schema value validation failed");
-                        return Err(IngesterError::CompressedDataParseError(format!(
-                            "Schema value validation failed for data: {} with schema: {}",
-                            data.to_string(),
-                            schema.to_string()
-                        ))
-                        .into());
-                    }
-
-                    schema_validated = true;
-                }
-
-                debug!("Serializing raw data");
-                let raw_data = data.try_to_vec().map_err(|db_err| {
-                    IngesterError::CompressedDataParseError(db_err.to_string())
-                })?;
-                debug!("Serialized raw data");
-
-                let item = compressed_data::ActiveModel {
-                    id: Set(anchor_lang::solana_program::keccak::hashv(
-                        &[&tree_id[..], &leaf_idx.to_le_bytes()[..]][..],
-                    )
-                    .to_bytes()
-                    .to_vec()),
-                    tree_id: Set(tree_id.to_vec()),
-                    leaf_idx: Set(leaf_idx as i64),
-                    seq: Set(seq as i64),
-                    schema_validated: Set(schema_validated),
-                    raw_data: Set(raw_data),
-                    parsed_data: Set(data.clone().into()),
-                    slot_updated: Set(slot as i64),
-                    ..Default::default()
-                };
-
-                let query = compressed_data::Entity::insert(item)
-                    .on_conflict(
-                        OnConflict::columns([
-                            compressed_data::Column::TreeId,
-                            compressed_data::Column::LeafIdx,
-                        ])
-                        .update_columns([
-                            compressed_data::Column::TreeId,
-                            compressed_data::Column::LeafIdx,
-                            compressed_data::Column::Seq,
-                            compressed_data::Column::SchemaValidated,
-                            compressed_data::Column::RawData,
-                            compressed_data::Column::ParsedData,
-                            compressed_data::Column::SlotUpdated,
-                        ])
-                        .to_owned(),
-                    )
-                    .build(DbBackend::Postgres);
-
-                debug!("Query builed successfully");
-                txn.execute(query)
-                    .await
-                    .map_err(|db_err| IngesterError::StorageWriteError(db_err.to_string()))?;
-                debug!("Query executed successfully");
-
-                let id = anchor_lang::solana_program::keccak::hashv(
-                    &[&tree_id[..], &leaf_idx.to_le_bytes()[..]][..],
-                )
-                .to_bytes()
-                .to_vec();
-                let found_latest_entry = compressed_data::Entity::find()
-                    .filter(compressed_data::Column::Id.eq(id.to_owned()))
-                    .one(txn)
-                    .await
-                    .map_err(|db_err| IngesterError::StorageReadError(db_err.to_string()))?;
-                debug!("Find the latest entry data query executed successfully");
-
-                if found_latest_entry.is_none() {
-                    return Err(IngesterError::StorageReadError(
-                        "Could not find the latest entry data in db".to_string(),
-                    ));
-                }
-                let db_data: compressed_data::ActiveModel = found_latest_entry.unwrap().into();
-                debug!("Found new_data {:?}", db_data);
-
-                if let Some(program_id) = program_id {
-                    if program_id
-                        == Pubkey::from_str("ChRCtrG7X5kb9YncA4wuyD68DXXL8Szt3zBCCGiioBTg").unwrap()
-                    {
-                        if let SchemaValue::Object(character) = data {
-                            if let Some(kind_obj) = character.get(&"used_by".to_string()) {
-                                new_character_event(
-                                    txn,
-                                    db_data.id.unwrap() as Vec<u8>,
-                                    kind_obj.clone(),
-                                    ("NewCharacter").to_string(),
-                                    slot as i64,
-                                    // Some(false),
-                                )
-                                .await?;
-                            }
-                        }
-                    }
-                }
-            }
-            CompressedDataEventStream::PatchChunk { key, data } => {
-                info!(
-                    "Patch leaf for {} at index {}",
-                    bs58::encode(tree_id).into_string(),
-                    leaf_idx
-                );
-
-                let tree = merkle_tree::Entity::find_by_id(tree_id.to_vec())
-                    .one(txn)
-                    .await
-                    .map_err(|db_err| IngesterError::StorageReadError(db_err.to_string()))?;
-
-                debug!("Find tree query executed successfully");
-
-                let mut program_id: Option<Pubkey> = None;
-                if let Some(tree) = tree {
-                    program_id = Some(Pubkey::try_from(tree.program.unwrap()).unwrap());
-                    debug!("Parsing tree data schema");
-                }
-
-                let id = anchor_lang::solana_program::keccak::hashv(
-                    &[&tree_id[..], &leaf_idx.to_le_bytes()[..]][..],
-                )
-                .to_bytes()
-                .to_vec();
-                let found = compressed_data::Entity::find()
-                    .filter(compressed_data::Column::Id.eq(id.to_owned()))
-                    .one(txn)
-                    .await
-                    .map_err(|db_err| IngesterError::StorageReadError(db_err.to_string()))?;
-
-                debug!("Find old_data query executed successfully");
-
-                if found.is_none() {
-                    return Err(IngesterError::StorageReadError(
-                        "Could not find old data in db".to_string(),
-                    ));
-                }
-
-                let mut db_data: compressed_data::ActiveModel = found.unwrap().into();
-                debug!("Found old_data {:?}", db_data);
-
-                debug!("Wrapped model into ActiveModel");
-
-                let mut parsed_data: JsonValue = db_data.parsed_data.take().unwrap();
-
-                if let JsonValue::Object(object) = &mut parsed_data {
-                    if object.contains_key(&key) {
-                        debug!("Patching {}: {:?}", key, data.to_string());
-                        if key == "used_by".to_string() {
-                            if let Some(program_id) = program_id {
-                                debug!("program_id {:?}", program_id);
-                                if program_id
-                                    == Pubkey::from_str(
-                                        "ChRCtrG7X5kb9YncA4wuyD68DXXL8Szt3zBCCGiioBTg",
-                                    )
-                                    .unwrap()
-                                {
-                                    if let Some(used_by) = object.get("used_by") {
-                                        log_character_history(
-                                            txn,
-                                            id.clone(),
-                                            used_by.clone().into(),
-                                            data.clone(),
-                                            slot as i64,
-                                        )
-                                        .await?;
-                                    }
-                                }
-                            }
-                        }
-
-                        object.insert(key, data.to_owned().into());
-                    }
-                }
-
-                debug!("Complete Data After Patch: {}", parsed_data.to_string());
-                db_data.parsed_data = Set(parsed_data);
-                debug!("Data updated in object");
-
-                let query: Statement = compressed_data::Entity::update(db_data.clone())
-                    .filter(compressed_data::Column::Id.eq(id))
-                    .build(DbBackend::Postgres);
-
-                debug!(
-                    "Query builed successfully, {}, values {:#?}",
-                    query.sql, query.values
-                );
-                txn.execute(query)
-                    .await
-                    .map_err(|db_err| IngesterError::StorageWriteError(db_err.to_string()))?;
-
-                debug!("Query executed successfully");
-            }
-            CompressedDataEventStream::Empty => {
-                info!(
-                    "Remove leaf for {} at index {}",
-                    bs58::encode(tree_id).into_string(),
-                    leaf_idx
-                );
-                let found = compressed_data::Entity::find()
-                    .filter(compressed_data::Column::TreeId.eq(tree_id.to_vec()))
-                    .filter(compressed_data::Column::LeafIdx.eq(leaf_idx as i64))
-                    .one(txn)
-                    .await
-                    .map_err(|db_err| IngesterError::StorageReadError(db_err.to_string()))?;
-
-                debug!("Find old_data query executed successfully");
-
-                if found.is_none() {
-                    return Err(IngesterError::StorageReadError(
-                        "Could not find old data in db".to_string(),
-                    ));
-                }
-
-                let db_data: compressed_data::ActiveModel = found.unwrap().into();
-                debug!("Found old_data {:?}", db_data);
-
-                let query: Statement = compressed_data::Entity::delete(db_data)
-                    .filter(compressed_data::Column::TreeId.eq(tree_id.to_vec()))
-                    .filter(compressed_data::Column::LeafIdx.eq(leaf_idx as i64))
-                    .build(DbBackend::Postgres);
-
-                debug!(
-                    "Query builed successfully, {}, values {:#?}",
-                    query.sql, query.values
-                );
-                txn.execute(query)
-                    .await
-                    .map_err(|db_err| IngesterError::StorageWriteError(db_err.to_string()))?;
-                debug!("Query executed successfully");
-            }
-        },
-=======
         } => handle_leaf(txn, tree_id, leaf_idx, stream_type, seq, slot).await?,
     }
     Ok(())
 }
+
+
 
 async fn handle_tree<'c, T: ConnectionTrait + TransactionTrait>(
     txn: &T,
@@ -462,89 +164,11 @@
 
     if let Some(data) = patch_data {
         handle_change_log(txn, compressed_data_id, patch_key, data, seq, slot).await?;
->>>>>>> eccf5ef2
     }
 
     Ok(())
 }
 
-<<<<<<< HEAD
-pub async fn log_character_history<T>(
-    txn: &T,
-    character_id: Vec<u8>,
-    pre_used_by: SchemaValue,
-    new_used_by: SchemaValue,
-    slot: i64,
-) -> Result<(), IngesterError>
-where
-    T: ConnectionTrait + TransactionTrait,
-{
-    debug!("pre_used by {:?}", pre_used_by.to_string());
-    debug!("new_used by {:?}", new_used_by.to_string());
-    let pre_used_by_kind = match pre_used_by {
-        SchemaValue::Enum(kind, _) => kind,
-        _ => unreachable!(),
-    };
-
-    let new_used_by_kind = match new_used_by.clone() {
-        SchemaValue::Enum(kind, _) => kind,
-        _ => unreachable!(),
-    };
-
-    let event = match (pre_used_by_kind.as_str(), new_used_by_kind.as_str()) {
-        ("Ejected", "None") => String::from("Wrapped"),
-        ("None", "Staking") => String::from("Staked"),
-        ("None", "Mission") => String::from("MissionParticipation"),
-        ("Staking", "None") => String::from("UnStaked"),
-        ("Staking", "Staking") => String::from("ClaimedStakingReward"),
-        ("Mission", "None") => String::from("RecallFromMission"),
-        ("Mission", "Mission") => String::from("ClaimedMissionReward"),
-        (_, "Ejected") => String::from("UnWrapped"),
-        (_, _) => unreachable!(),
-    };
-
-    debug!("Event {:?}", event);
-    debug!("pre_used_by_kind {:?}", pre_used_by_kind);
-    debug!("new_used_by_kind {:?}", new_used_by_kind);
-    debug!("Event Matched");
-
-    new_character_event(txn, character_id, new_used_by, event, slot as i64).await
-}
-
-pub async fn new_character_event<T>(
-    txn: &T,
-    character_id: Vec<u8>,
-    event_data: SchemaValue,
-    event: String,
-    slot: i64,
-    // fetch_history: Option<bool>,
-) -> Result<(), IngesterError>
-where
-    T: ConnectionTrait + TransactionTrait,
-{
-    let new_history = character_history::ActiveModel {
-        event: Set(event), //Set(("NewCharacter").to_string()),
-        event_data: Set(event_data.into()),
-        character_id: Set(character_id),
-        slot_updated: Set(slot),
-        ..Default::default()
-    };
-    let query = character_history::Entity::insert(new_history)
-        .on_conflict(
-            OnConflict::columns([character_history::Column::Id])
-                .update_columns([character_history::Column::CharacterId])
-                .to_owned(),
-        )
-        .build(DbBackend::Postgres);
-
-    debug!("Query builed successfully for character_history");
-    txn.execute(query)
-        .await
-        .map_err(|db_err| IngesterError::StorageWriteError(db_err.to_string()))?;
-    debug!("Query executed successfully for character_history");
-
-    Ok(())
-=======
 async fn handle_full_leaf<'c, T: ConnectionTrait + TransactionTrait>(
     txn: &T,
     id: Vec<u8>,
@@ -562,13 +186,20 @@
     debug!("Find tree query executed successfully");
 
     let mut schema_validated: bool = false;
+    let mut program_id: Option<Pubkey> = None;
     if let Some(tree) = tree {
         debug!("Parsing tree data schema");
         let schema = Schema::deserialize(&mut &tree.data_schema[..])
             .map_err(|db_err| IngesterError::CompressedDataParseError(db_err.to_string()))?;
-
+        if tree.program.is_none() {
+            return Err(IngesterError::CompressedDataParseError(format!(
+                "Tree program not found"
+            )));
+        }
+        program_id = Some(Pubkey::try_from(tree.program.unwrap()).unwrap());
         debug!("Parsed tree data schema");
         if !schema.validate(&mut data) {
+            info!("Schema value validation failed");
             return Err(IngesterError::CompressedDataParseError(format!(
                 "Schema value validation failed for data: {} with schema: {}",
                 data.to_string(),
@@ -615,7 +246,28 @@
             .to_owned(),
         )
         .build(DbBackend::Postgres);
-    exec_query(txn, query).await
+    exec_query(txn, query).await?;
+
+    if let Some(program_id) = program_id {
+        if program_id
+            == Pubkey::from_str("ChRCtrG7X5kb9YncA4wuyD68DXXL8Szt3zBCCGiioBTg").unwrap()
+        {
+            if let SchemaValue::Object(character) = data {
+                if let Some(kind_obj) = character.get(&"used_by".to_string()) {
+                    new_character_event(
+                        txn,
+                        id,
+                        kind_obj.clone(),
+                        ("NewCharacter").to_string(),
+                        slot as i64,
+                        // Some(false),
+                    )
+                    .await?;
+                }
+            }
+        }
+    }
+    Ok(())
 }
 
 async fn handle_leaf_patch<'c, T: ConnectionTrait + TransactionTrait>(
@@ -633,6 +285,22 @@
         bs58::encode(tree_id).into_string(),
         leaf_idx
     );
+
+    let tree = merkle_tree::Entity::find_by_id(tree_id.to_vec())
+    .one(txn)
+    .await
+    .map_err(|db_err| IngesterError::StorageReadError(db_err.to_string()))?;
+
+debug!("Find tree query executed successfully");
+
+let mut program_id: Option<Pubkey> = None;
+if let Some(tree) = tree {
+    program_id = Some(Pubkey::try_from(tree.program.unwrap()).unwrap());
+    debug!("Parsing tree data schema");
+}
+
+
+
     let found = compressed_data::Entity::find()
         .filter(compressed_data::Column::Id.eq(id.to_owned()))
         .one(txn)
@@ -657,9 +325,33 @@
     if let JsonValue::Object(object) = &mut parsed_data {
         if object.contains_key(&key) {
             debug!("Patching {}: {:?}", key, data.to_string());
-            object.insert(key.clone(), data.clone().into());
-        }
-    }
+            if key == "used_by".to_string() {
+                if let Some(program_id) = program_id {
+                    debug!("program_id {:?}", program_id);
+                    if program_id
+                        == Pubkey::from_str(
+                            "ChRCtrG7X5kb9YncA4wuyD68DXXL8Szt3zBCCGiioBTg",
+                        )
+                        .unwrap()
+                    {
+                        if let Some(used_by) = object.get("used_by") {
+                            log_character_history(
+                                txn,
+                                id.clone(),
+                                used_by.clone().into(),
+                                data.clone(),
+                                slot as i64,
+                            )
+                            .await?;
+                        }
+                    }
+                }
+            }
+
+            object.insert(key, data.to_owned().into());
+        }
+    }
+
 
     debug!("Complete Data After Patch: {}", parsed_data.to_string());
     db_data.parsed_data = Set(parsed_data);
@@ -726,5 +418,75 @@
 
     let query = compressed_data_changelog::Entity::insert(change_log).build(DbBackend::Postgres);
     exec_query(txn, query).await
->>>>>>> eccf5ef2
+}
+
+pub async fn log_character_history<T>(
+    txn: &T,
+    character_id: Vec<u8>,
+    pre_used_by: SchemaValue,
+    new_used_by: SchemaValue,
+    slot: i64,
+) -> Result<(), IngesterError>
+where
+    T: ConnectionTrait + TransactionTrait,
+{
+    debug!("pre_used by {:?}", pre_used_by.to_string());
+    debug!("new_used by {:?}", new_used_by.to_string());
+    let pre_used_by_kind = match pre_used_by {
+        SchemaValue::Enum(kind, _) => kind,
+        _ => unreachable!(),
+    };
+
+    let new_used_by_kind = match new_used_by.clone() {
+        SchemaValue::Enum(kind, _) => kind,
+        _ => unreachable!(),
+    };
+
+    let event = match (pre_used_by_kind.as_str(), new_used_by_kind.as_str()) {
+        ("Ejected", "None") => String::from("Wrapped"),
+        ("None", "Staking") => String::from("Staked"),
+        ("None", "Mission") => String::from("MissionParticipation"),
+        ("Staking", "None") => String::from("UnStaked"),
+        ("Staking", "Staking") => String::from("ClaimedStakingReward"),
+        ("Mission", "None") => String::from("RecallFromMission"),
+        ("Mission", "Mission") => String::from("ClaimedMissionReward"),
+        (_, "Ejected") => String::from("UnWrapped"),
+        (_, _) => unreachable!(),
+    };
+
+    debug!("Event {:?}", event);
+    debug!("pre_used_by_kind {:?}", pre_used_by_kind);
+    debug!("new_used_by_kind {:?}", new_used_by_kind);
+    debug!("Event Matched");
+
+    new_character_event(txn, character_id, new_used_by, event, slot as i64).await
+}
+
+pub async fn new_character_event<T>(
+    txn: &T,
+    character_id: Vec<u8>,
+    event_data: SchemaValue,
+    event: String,
+    slot: i64,
+    // fetch_history: Option<bool>,
+) -> Result<(), IngesterError>
+where
+    T: ConnectionTrait + TransactionTrait,
+{
+    let new_history = character_history::ActiveModel {
+        event: Set(event), //Set(("NewCharacter").to_string()),
+        event_data: Set(event_data.into()),
+        character_id: Set(character_id),
+        slot_updated: Set(slot),
+        ..Default::default()
+    };
+    let query = character_history::Entity::insert(new_history)
+        .on_conflict(
+            OnConflict::columns([character_history::Column::Id])
+                .update_columns([character_history::Column::CharacterId])
+                .to_owned(),
+        )
+        .build(DbBackend::Postgres);
+    
+    exec_query(txn, query).await
 }