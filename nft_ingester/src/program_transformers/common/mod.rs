--- conflicted
+++ resolved
@@ -1,10 +1,5 @@
 use crate::IngesterError;
-<<<<<<< HEAD
-use blockbuster::programs::bubblegum::ChangeLogEvent;
-use digital_asset_types::dao::generated::{backfill_items, cl_items};
-=======
 use digital_asset_types::dao::{backfill_items, cl_items};
->>>>>>> 88b33c51
 use sea_orm::{entity::*, query::*, sea_query::OnConflict, DatabaseTransaction, DbBackend};
 use blockbuster::programs::bubblegum::ChangeLogEventV1;
 
@@ -15,14 +10,8 @@
     slot: u64,
     txn: &DatabaseTransaction,
 ) -> Result<u64, IngesterError> {
-<<<<<<< HEAD
-    insert_change_log(&change_log_event, slot, txn, false).await?;
-    Ok(0)
-    // Ok(change_log_event.seq)
-=======
     insert_change_log(change_log_event, slot, txn, false).await?;
     Ok(change_log_event.seq)
->>>>>>> 88b33c51
 }
 
 fn node_idx_to_leaf_idx(index: i64, tree_height: u32) -> i64 {
