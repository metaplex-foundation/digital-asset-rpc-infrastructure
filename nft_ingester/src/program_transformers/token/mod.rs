use crate::{BgTask, IngesterError};
use blockbuster::programs::token_account::TokenProgramAccount;
<<<<<<< HEAD
use digital_asset_types::dao::{asset, token_accounts, tokens};
=======
use digital_asset_types::dao::generated::{asset, token_accounts, tokens};
>>>>>>> 4727a4ed
use plerkle_serialization::AccountInfo;
use sea_orm::{
    entity::*, query::*, sea_query::OnConflict, ActiveValue::Set, ConnectionTrait,
    DatabaseConnection, DbBackend, EntityTrait,
};
use solana_sdk::program_option::COption;
use spl_token::state::AccountState;
use tokio::sync::mpsc::UnboundedSender;

pub async fn handle_token_program_account<'a, 'b, 'c>(
    account_update: &'a AccountInfo<'a>,
    parsing_result: &'b TokenProgramAccount,
    db: &'c DatabaseConnection,
    _task_manager: &UnboundedSender<Box<dyn BgTask>>,
) -> Result<(), IngesterError> {
    let txn = db.begin().await?;
    let key = *account_update.pubkey().unwrap();
    let key_bytes = key.0.to_vec();
    let spl_token_program = account_update.owner().unwrap().0.to_vec();
    match &parsing_result {
        TokenProgramAccount::TokenAccount(ta) => {
            let mint = ta.mint.to_bytes().to_vec();
            let delegate: Option<Vec<u8>> = match ta.delegate {
                COption::Some(d) => Some(d.to_bytes().to_vec()),
                COption::None => None,
            };
            let frozen = match ta.state {
                AccountState::Frozen => true,
                _ => false,
            };
            let owner = ta.owner.to_bytes().to_vec();
            let model = token_accounts::ActiveModel {
                pubkey: Set(key_bytes),
                mint: Set(mint.clone()),
                delegate: Set(delegate),
                owner: Set(owner.clone()),
                frozen: Set(frozen),
                delegated_amount: Set(ta.delegated_amount as i64),
                token_program: Set(spl_token_program),
                slot_updated: Set(account_update.slot() as i64),
                amount: Set(ta.amount as i64),
                close_authority: Set(None),
            };

            let query = token_accounts::Entity::insert(model)
                .on_conflict(
                    OnConflict::columns([token_accounts::Column::Pubkey])
                        .update_columns([
<<<<<<< HEAD
                            token_accounts::Column::Mint,
=======
>>>>>>> 4727a4ed
                            token_accounts::Column::DelegatedAmount,
                            token_accounts::Column::Delegate,
                            token_accounts::Column::Amount,
                            token_accounts::Column::Frozen,
<<<<<<< HEAD
                            token_accounts::Column::TokenProgram,
=======
>>>>>>> 4727a4ed
                            token_accounts::Column::Owner,
                            token_accounts::Column::CloseAuthority,
                            token_accounts::Column::SlotUpdated,
                        ])
                        .to_owned(),
                )
                .build(DbBackend::Postgres);
            txn.execute(query).await?;
            let asset_update: Option<asset::Model> = asset::Entity::find_by_id(mint)
                .filter(asset::Column::OwnerType.eq("single"))
                .one(&txn)
                .await?;
            if let Some(asset) = asset_update {
                let mut active: asset::ActiveModel = asset.into();
                active.owner = Set(Some(owner));
                active.save(&txn).await?;
            }
            Ok(())
        }
        TokenProgramAccount::Mint(m) => {
            let freeze_auth: Option<Vec<u8>> = match m.freeze_authority {
                COption::Some(d) => Some(d.to_bytes().to_vec()),
                COption::None => None,
            };
            let mint_auth: Option<Vec<u8>> = match m.mint_authority {
                COption::Some(d) => Some(d.to_bytes().to_vec()),
                COption::None => None,
            };
            let model = tokens::ActiveModel {
                mint: Set(key_bytes),
                token_program: Set(spl_token_program),
                slot_updated: Set(account_update.slot() as i64),
                supply: Set(m.supply as i64),
                decimals: Set(m.decimals as i32),
                close_authority: Set(None),
                extension_data: Set(None),
                mint_authority: Set(mint_auth),
                freeze_authority: Set(freeze_auth),
            };

            let query = tokens::Entity::insert(model)
                .on_conflict(
                    OnConflict::columns([tokens::Column::Mint])
                        .update_columns([
                            tokens::Column::Supply,
<<<<<<< HEAD
                            tokens::Column::TokenProgram,
=======
>>>>>>> 4727a4ed
                            tokens::Column::MintAuthority,
                            tokens::Column::CloseAuthority,
                            tokens::Column::ExtensionData,
                            tokens::Column::SlotUpdated,
                            tokens::Column::Decimals,
<<<<<<< HEAD
                            tokens::Column::FreezeAuthority,
=======
>>>>>>> 4727a4ed
                        ])
                        .to_owned(),
                )
                .build(DbBackend::Postgres);
            txn.execute(query).await?;
            Ok(())
        }
        _ => Err(IngesterError::NotImplemented),
    }?;
    txn.commit().await?;
    Ok(())
}<|MERGE_RESOLUTION|>--- conflicted
+++ resolved
@@ -1,10 +1,6 @@
 use crate::{BgTask, IngesterError};
 use blockbuster::programs::token_account::TokenProgramAccount;
-<<<<<<< HEAD
-use digital_asset_types::dao::{asset, token_accounts, tokens};
-=======
 use digital_asset_types::dao::generated::{asset, token_accounts, tokens};
->>>>>>> 4727a4ed
 use plerkle_serialization::AccountInfo;
 use sea_orm::{
     entity::*, query::*, sea_query::OnConflict, ActiveValue::Set, ConnectionTrait,
@@ -53,18 +49,12 @@
                 .on_conflict(
                     OnConflict::columns([token_accounts::Column::Pubkey])
                         .update_columns([
-<<<<<<< HEAD
                             token_accounts::Column::Mint,
-=======
->>>>>>> 4727a4ed
                             token_accounts::Column::DelegatedAmount,
                             token_accounts::Column::Delegate,
                             token_accounts::Column::Amount,
                             token_accounts::Column::Frozen,
-<<<<<<< HEAD
                             token_accounts::Column::TokenProgram,
-=======
->>>>>>> 4727a4ed
                             token_accounts::Column::Owner,
                             token_accounts::Column::CloseAuthority,
                             token_accounts::Column::SlotUpdated,
@@ -110,19 +100,13 @@
                     OnConflict::columns([tokens::Column::Mint])
                         .update_columns([
                             tokens::Column::Supply,
-<<<<<<< HEAD
                             tokens::Column::TokenProgram,
-=======
->>>>>>> 4727a4ed
                             tokens::Column::MintAuthority,
                             tokens::Column::CloseAuthority,
                             tokens::Column::ExtensionData,
                             tokens::Column::SlotUpdated,
                             tokens::Column::Decimals,
-<<<<<<< HEAD
                             tokens::Column::FreezeAuthority,
-=======
->>>>>>> 4727a4ed
                         ])
                         .to_owned(),
                 )
