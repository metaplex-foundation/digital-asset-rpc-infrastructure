use crate::IngesterError;
use blockbuster::token_metadata::state::{Key, MasterEditionV1, MasterEditionV2};
<<<<<<< HEAD
use digital_asset_types::dao::{
    asset, asset_data, asset_v1_account_attachments,
    sea_orm_active_enums::{SpecificationAssetClass, V1AccountAttachments},
};
=======
use digital_asset_types::dao::sea_orm_active_enums::{
    SpecificationAssetClass, V1AccountAttachments,
};
use digital_asset_types::dao::{asset, asset_data, asset_v1_account_attachments};
>>>>>>> bc5f4355
use plerkle_serialization::Pubkey as FBPubkey;
use sea_orm::{
    entity::*, query::*, sea_query::OnConflict, ActiveValue::Set, ConnectionTrait,
    DatabaseTransaction, DbBackend, DbErr, EntityTrait, JsonValue,
};

pub async fn save_v2_master_edition(
    id: FBPubkey,
    slot: u64,
    me_data: &MasterEditionV2,
    txn: &DatabaseTransaction,
) -> Result<(), IngesterError> {
    save_master_edition(
        V1AccountAttachments::MasterEditionV2,
        id,
        slot,
        me_data,
        txn,
    )
    .await
}

pub async fn save_v1_master_edition(
    id: FBPubkey,
    slot: u64,
    me_data: &MasterEditionV1,
    txn: &DatabaseTransaction,
) -> Result<(), IngesterError> {
    let bridge = MasterEditionV2 {
        supply: me_data.supply,
        max_supply: me_data.max_supply,
        key: Key::MasterEditionV1, // is this weird?
    };
    save_master_edition(
        V1AccountAttachments::MasterEditionV1,
        id,
        slot,
        &bridge,
        txn,
    )
    .await
}

pub async fn save_master_edition(
    version: V1AccountAttachments,
    id: FBPubkey,
    slot: u64,
    me_data: &MasterEditionV2,
    txn: &DatabaseTransaction,
) -> Result<(), IngesterError> {
    let id_bytes = id.0.to_vec();
    let master_edition: Option<(asset_v1_account_attachments::Model, Option<asset::Model>)> =
        asset_v1_account_attachments::Entity::find_by_id(id.0.to_vec())
            .find_also_related(asset::Entity)
            .join(JoinType::InnerJoin, asset::Relation::AssetData.def())
            .one(txn)
            .await?;
    let ser = serde_json::to_value(me_data)
        .map_err(|e| IngesterError::SerializatonError(e.to_string()))?;

    let mut model = asset_v1_account_attachments::ActiveModel {
        id: Set(id_bytes),
        attachment_type: Set(V1AccountAttachments::MasterEditionV1),
        data: Set(Some(ser)),
        slot_updated: Set(slot as i64),
        ..Default::default()
    };

    if let Some((me, Some(asset))) = master_edition {
        let mut updatable: asset::ActiveModel = asset.into();
        updatable.supply = Set(1);
        updatable.specification_asset_class = Set(SpecificationAssetClass::Nft);
        updatable.update(txn).await?;
    }

    let query = asset_v1_account_attachments::Entity::insert(model)
        .on_conflict(
            OnConflict::columns([asset_v1_account_attachments::Column::Id])
                .update_columns([
                    asset_v1_account_attachments::Column::AttachmentType,
                    asset_v1_account_attachments::Column::Data,
                    asset_v1_account_attachments::Column::SlotUpdated,
                ])
                .to_owned(),
        )
        .build(DbBackend::Postgres);
    txn.execute(query).await?;
    Ok(())
}<|MERGE_RESOLUTION|>--- conflicted
+++ resolved
@@ -1,20 +1,13 @@
 use crate::IngesterError;
 use blockbuster::token_metadata::state::{Key, MasterEditionV1, MasterEditionV2};
-<<<<<<< HEAD
 use digital_asset_types::dao::{
-    asset, asset_data, asset_v1_account_attachments,
+    asset, asset_v1_account_attachments,
     sea_orm_active_enums::{SpecificationAssetClass, V1AccountAttachments},
 };
-=======
-use digital_asset_types::dao::sea_orm_active_enums::{
-    SpecificationAssetClass, V1AccountAttachments,
-};
-use digital_asset_types::dao::{asset, asset_data, asset_v1_account_attachments};
->>>>>>> bc5f4355
 use plerkle_serialization::Pubkey as FBPubkey;
 use sea_orm::{
     entity::*, query::*, sea_query::OnConflict, ActiveValue::Set, ConnectionTrait,
-    DatabaseTransaction, DbBackend, DbErr, EntityTrait, JsonValue,
+    DatabaseTransaction, DbBackend, EntityTrait,
 };
 
 pub async fn save_v2_master_edition(
@@ -55,7 +48,7 @@
 }
 
 pub async fn save_master_edition(
-    version: V1AccountAttachments,
+    _version: V1AccountAttachments,
     id: FBPubkey,
     slot: u64,
     me_data: &MasterEditionV2,
@@ -71,7 +64,7 @@
     let ser = serde_json::to_value(me_data)
         .map_err(|e| IngesterError::SerializatonError(e.to_string()))?;
 
-    let mut model = asset_v1_account_attachments::ActiveModel {
+    let model = asset_v1_account_attachments::ActiveModel {
         id: Set(id_bytes),
         attachment_type: Set(V1AccountAttachments::MasterEditionV1),
         data: Set(Some(ser)),
@@ -79,7 +72,7 @@
         ..Default::default()
     };
 
-    if let Some((me, Some(asset))) = master_edition {
+    if let Some((_me, Some(asset))) = master_edition {
         let mut updatable: asset::ActiveModel = asset.into();
         updatable.supply = Set(1);
         updatable.specification_asset_class = Set(SpecificationAssetClass::Nft);
