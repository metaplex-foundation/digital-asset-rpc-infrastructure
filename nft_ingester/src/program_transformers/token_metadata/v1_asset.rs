--- conflicted
+++ resolved
@@ -355,36 +355,6 @@
                     ])
                     .to_owned(),
                 )
-<<<<<<< HEAD
-                .exec(&txn)
-                .await?;
-            if !db_creators.is_empty() {
-                let mut query = asset_creators::Entity::insert_many(db_creators)
-                    .on_conflict(
-                        OnConflict::columns([
-                            asset_creators::Column::AssetId,
-                            asset_creators::Column::Position,
-                        ])
-                        .update_columns([
-                            asset_creators::Column::Creator,
-                            asset_creators::Column::Share,
-                            asset_creators::Column::Verified,
-                            asset_creators::Column::Seq,
-                            asset_creators::Column::SlotUpdated,
-                        ])
-                        .to_owned(),
-                    )
-                    .build(DbBackend::Postgres);
-                query.sql = format!(
-                    "{} WHERE excluded.slot_updated > asset_creators.slot_updated",
-                    query.sql
-                );
-                txn.execute(query)
-                    .await
-                    .map_err(|db_err| IngesterError::AssetIndexError(db_err.to_string()))?;
-            }
-            txn.commit().await?;
-=======
                 .build(DbBackend::Postgres);
             query.sql = format!(
                 "{} WHERE excluded.slot_updated > asset_creators.slot_updated",
@@ -393,7 +363,6 @@
             txn.execute(query)
                 .await
                 .map_err(|db_err| IngesterError::AssetIndexError(db_err.to_string()))?;
->>>>>>> 9315f1a0
         }
         txn.commit().await?;
     }
