--- conflicted
+++ resolved
@@ -27,11 +27,6 @@
     DbErr, EntityTrait, JsonValue,
 };
 use solana_sdk::pubkey::Pubkey;
-<<<<<<< HEAD
-
-=======
-use std::collections::HashSet;
->>>>>>> 1ca45344
 use std::str::FromStr;
 use std::time::Duration;
 use tokio::time::sleep;
