<<<<<<< HEAD
use crate::{program_transformers::common::task::DownloadMetadata, IngesterError};
=======
use crate::{IngesterError, TaskData};
>>>>>>> 43678450
use blockbuster::token_metadata::{
    pda::find_master_edition_account,
    state::{Metadata, TokenStandard, UseMethod, Uses},
};
use digital_asset_types::{
    dao::generated::{
        asset, asset_authority, asset_creators, asset_data, asset_grouping,
        asset_v1_account_attachments,
        sea_orm_active_enums::{
            ChainMutability, Mutability, OwnerType, RoyaltyTargetType, SpecificationAssetClass,
            SpecificationVersions, V1AccountAttachments,
        },
        token_accounts, tokens,
    },
    json::ChainDataV1,
};
use num_traits::FromPrimitive;
use plerkle_serialization::Pubkey as FBPubkey;
use sea_orm::{
    entity::*, query::*, sea_query::OnConflict, ActiveValue::Set, ConnectionTrait,
    DatabaseTransaction, DbBackend, DbErr, EntityTrait, JsonValue,
};
use std::collections::HashSet;
<<<<<<< HEAD

=======
use chrono::Utc;

use crate::tasks::{common::task::DownloadMetadata, IntoTaskData};
>>>>>>> 43678450
use sea_orm::{FromQueryResult, JoinType};

#[derive(FromQueryResult)]
struct OwnershipTokenModel {
    supply: i64,
    mint: Vec<u8>,
    owner: Vec<u8>,
    delegate: Option<Vec<u8>>,
    token_account_amount: i64,
}

pub async fn save_v1_asset(
    id: FBPubkey,
    slot: u64,
    metadata: &Metadata,
    txn: &DatabaseTransaction,
) -> Result<TaskData, IngesterError> {
    let metadata = metadata.clone();
    let data = metadata.data;
    let meta_mint_pubkey = metadata.mint;
    let (edition_attachment_address, _) = find_master_edition_account(&meta_mint_pubkey);
    let mint = metadata.mint.to_bytes().to_vec();
    let authority = metadata.update_authority.to_bytes().to_vec();
    let id = id.0;
    let slot_i = slot as i64;
    let uri = data.uri.trim().replace('\0', "");
    if uri.is_empty() {
        return Err(IngesterError::DeserializationError("URI is empty".to_string()));
    }
    let _spec = SpecificationVersions::V1;
    let class = match metadata.token_standard {
        Some(TokenStandard::NonFungible) => SpecificationAssetClass::Nft,
        Some(TokenStandard::FungibleAsset) => SpecificationAssetClass::FungibleAsset,
        Some(TokenStandard::Fungible) => SpecificationAssetClass::FungibleToken,
        _ => SpecificationAssetClass::Unknown,
    };
    let ownership_type = match class {
        SpecificationAssetClass::FungibleAsset => OwnerType::Token,
        SpecificationAssetClass::FungibleToken => OwnerType::Token,
        _ => OwnerType::Single,
    };

    let token_result: Option<(tokens::Model, Option<token_accounts::Model>)> = match ownership_type
    {
        OwnerType::Single => {
            let result: Option<OwnershipTokenModel> = tokens::Entity::find_by_id(mint.clone())
                .column_as(token_accounts::Column::Amount, "token_account_amount")
                .column_as(token_accounts::Column::Owner, "owner")
                .column_as(token_accounts::Column::Delegate, "delegate")
                .join(
                    JoinType::InnerJoin,
                    tokens::Entity::belongs_to(token_accounts::Entity)
                        .from(tokens::Column::Mint)
                        .to(token_accounts::Column::Mint)
                        .into(),
                )
                .into_model::<OwnershipTokenModel>()
                .one(txn)
                .await?;

            Ok(result.map(|t| {
                let token = tokens::Model {
                    mint: t.mint.clone(),
                    supply: t.supply,
                    //Not Needed here
                    decimals: 0,
                    token_program: vec![],
                    mint_authority: None,
                    freeze_authority: None,
                    close_authority: None,
                    extension_data: None,
                    slot_updated: 0,
                };
                let token_account = token_accounts::Model {
                    pubkey: vec![],
                    mint: t.mint,
                    owner: t.owner,
                    amount: t.token_account_amount,
                    delegate: t.delegate,
                    //Not Needed here
                    frozen: false,
                    close_authority: None,
                    delegated_amount: 0,
                    slot_updated: 0,
                    token_program: vec![],
                };
                (token, Some(token_account))
            }))
        }
        _ => {
            let token = tokens::Entity::find_by_id(mint.clone()).one(txn).await?;
            Ok(token.map(|t| (t, None)))
        }
    }
        .map_err(|e: DbErr| IngesterError::DatabaseError(e.to_string()))?;

    let (supply, supply_mint) = match token_result.clone() {
        Some((token, token_account)) => {
            let supply = match token_account {
                Some(ta) => ta.amount,
                None => token.supply,
            };
            (Set(supply), Set(Some(mint)))
        }
        None => (Set(1), NotSet),
    };

    let (owner, delegate) = match token_result {
        Some((_token, token_account)) => match token_account {
            Some(account) => (Set(Some(account.owner)), Set(account.delegate)),
            None => (NotSet, NotSet),
        },
        None => (NotSet, NotSet),
    };

    let mut chain_data = ChainDataV1 {
        name: data.name,
        symbol: data.symbol,
        edition_nonce: metadata.edition_nonce,
        primary_sale_happened: metadata.primary_sale_happened,
        token_standard: metadata.token_standard,
        uses: metadata.uses.map(|u| Uses {
            use_method: UseMethod::from_u8(u.use_method as u8).unwrap(),
            remaining: u.remaining,
            total: u.total,
        }),
    };
    chain_data.sanitize();
    let chain_data_json = serde_json::to_value(chain_data)
        .map_err(|e| IngesterError::DeserializationError(e.to_string()))?;
    let chain_mutability = match metadata.is_mutable {
        true => ChainMutability::Mutable,
        false => ChainMutability::Immutable,
    };

    let asset_data_model = asset_data::ActiveModel {
        chain_data_mutability: Set(chain_mutability),
        chain_data: Set(chain_data_json),
        metadata_url: Set(data.uri.trim().replace('\0', "")),
        metadata: Set(JsonValue::String("processing".to_string())),
        metadata_mutability: Set(Mutability::Mutable),
        slot_updated: Set(slot_i),
        id: Set(id.to_vec()),
    };
    let query = asset_data::Entity::insert(asset_data_model)
        .on_conflict(
            OnConflict::columns([asset_data::Column::Id])
                .update_columns([
                    asset_data::Column::ChainDataMutability,
                    asset_data::Column::ChainData,
                    asset_data::Column::MetadataUrl,
                    asset_data::Column::Metadata,
                    asset_data::Column::MetadataMutability,
                    asset_data::Column::SlotUpdated,
                ])
                .to_owned(),
        )
        .build(DbBackend::Postgres);
    let _res = txn.execute(query).await?;

    // Insert into `asset` table.
    let model = asset::ActiveModel {
        id: Set(id.to_vec()),
        owner,
        owner_type: Set(ownership_type),
        delegate,
        frozen: Set(false),
        supply,
        supply_mint,
        specification_version: Set(SpecificationVersions::V1),
        specification_asset_class: Set(class),
        tree_id: Set(None),
        nonce: Set(0),
        seq: Set(0),
        leaf: Set(None),
        compressed: Set(false),
        compressible: Set(false),
        royalty_target_type: Set(RoyaltyTargetType::Creators),
        royalty_target: Set(None),
        royalty_amount: Set(data.seller_fee_basis_points as i32), //basis points
        asset_data: Set(Some(id.to_vec())),
        slot_updated: Set(slot_i),
        burnt: Set(false),
        ..Default::default()
    };

    let query = asset::Entity::insert(model)
        .on_conflict(
            OnConflict::columns([asset::Column::Id])
                .update_columns([
                    asset::Column::Owner,
                    asset::Column::OwnerType,
                    asset::Column::Delegate,
                    asset::Column::Frozen,
                    asset::Column::Supply,
                    asset::Column::SupplyMint,
                    asset::Column::SpecificationVersion,
                    asset::Column::SpecificationAssetClass,
                    asset::Column::TreeId,
                    asset::Column::Nonce,
                    asset::Column::Seq,
                    asset::Column::Leaf,
                    asset::Column::Compressed,
                    asset::Column::Compressible,
                    asset::Column::RoyaltyTargetType,
                    asset::Column::RoyaltyTarget,
                    asset::Column::RoyaltyAmount,
                    asset::Column::AssetData,
                    asset::Column::SlotUpdated,
                    asset::Column::Burnt,
                ])
                .to_owned(),
        )
        .build(DbBackend::Postgres);
    txn.execute(query).await?;

    let attachment = asset_v1_account_attachments::ActiveModel {
        id: Set(edition_attachment_address.to_bytes().to_vec()),
        slot_updated: Set(slot_i),
        attachment_type: Set(V1AccountAttachments::MasterEditionV2),
        ..Default::default()
    };

    let query = asset_v1_account_attachments::Entity::insert(attachment)
        .on_conflict(
            OnConflict::columns([asset_v1_account_attachments::Column::Id])
                .do_nothing()
                .to_owned(),
        )
        .build(DbBackend::Postgres);
    txn.execute(query).await?;
    // Insert into `asset_creators` table.
    let creators = data.creators.unwrap_or_default();
    if !creators.is_empty() {
        let mut db_creators = Vec::with_capacity(creators.len());
        let mut creators_set = HashSet::new();
        let existing_creators: Vec<asset_creators::Model> = asset_creators::Entity::find()
            .filter(asset_creators::Column::AssetId.eq(id.to_vec()))
            .all(txn)
            .await?;
        let existing_len = existing_creators.len();
        let incoming_len = creators.len();
        if existing_len > incoming_len {
            let idx_to_delete = (existing_len - incoming_len) - 1;
            asset_creators::Entity::delete_many()
                .filter(Condition::all()
                    .add(asset_creators::Column::AssetId.eq(id.to_vec()))
                    .add(asset_creators::Column::Position.gte(idx_to_delete as i8))
                )
                .exec(txn)
                .await?;
        }
        for (i, c) in creators.into_iter().enumerate() {
            if creators_set.contains(&c.address) {
                continue;
            }
            db_creators.push(asset_creators::ActiveModel {
                asset_id: Set(id.to_vec()),
                creator: Set(c.address.to_bytes().to_vec()),
                share: Set(c.share as i32),
                verified: Set(c.verified),
                seq: Set(0), // do we need this here @micheal-danenberg?
                slot_updated: Set(slot_i),
                position: Set(i as i16),
                ..Default::default()
            });
            creators_set.insert(c.address);
        }


        let query = asset_creators::Entity::insert_many(db_creators)
            .on_conflict(
                OnConflict::columns([
                    asset_creators::Column::AssetId,
                    asset_creators::Column::Position,
                ])
<<<<<<< HEAD
                .update_columns([
                    asset_creators::Column::Creator,
                    asset_creators::Column::Share,
                    asset_creators::Column::Verified,
                    asset_creators::Column::Seq,
                    asset_creators::Column::SlotUpdated,
                ])
                .to_owned(),
=======
                    .update_columns([
                        asset_creators::Column::Creator,
                        asset_creators::Column::Share,
                        asset_creators::Column::Verified,
                        asset_creators::Column::Seq,
                        asset_creators::Column::SlotUpdated,
                    ])
                    .to_owned(),
>>>>>>> 43678450
            )
            .build(DbBackend::Postgres);
        txn.execute(query).await?;

        // Insert into `asset_authority` table.
        let model = asset_authority::ActiveModel {
            asset_id: Set(id.to_vec()),
            authority: Set(authority),
            seq: Set(0),
            slot_updated: Set(slot_i),
            ..Default::default()
        };

        // Do not attempt to modify any existing values:
        // `ON CONFLICT ('asset_id') DO NOTHING`.
        let query = asset_authority::Entity::insert(model)
            .on_conflict(
                OnConflict::columns([asset_authority::Column::AssetId])
                    .update_columns([
                        asset_authority::Column::Authority,
                        asset_authority::Column::Seq,
                        asset_authority::Column::SlotUpdated,
                    ])
                    .to_owned(),
            )
            .build(DbBackend::Postgres);
        txn.execute(query).await?;

        // Insert into `asset_grouping` table.
        if let Some(c) = &metadata.collection {
            if c.verified {
                let model = asset_grouping::ActiveModel {
                    asset_id: Set(id.to_vec()),
                    group_key: Set("collection".to_string()),
                    group_value: Set(c.key.to_string()),
                    seq: Set(0),
                    slot_updated: Set(slot_i),
                    ..Default::default()
                };

                // Do not attempt to modify any existing values:
                // `ON CONFLICT ('asset_id') DO NOTHING`.
                let query = asset_grouping::Entity::insert(model)
                    .on_conflict(
                        OnConflict::columns([asset_grouping::Column::AssetId])
                            .update_columns([
                                asset_grouping::Column::GroupKey,
                                asset_grouping::Column::GroupValue,
                                asset_grouping::Column::Seq,
                                asset_grouping::Column::SlotUpdated,
                            ])
                            .to_owned(),
                    )
                    .build(DbBackend::Postgres);
                txn.execute(query).await?;
            }
        }
    }
    let mut task = DownloadMetadata {
        asset_data_id: id.to_vec(),
        uri,
        created_at: Some(Utc::now().naive_utc())
    };
    task.sanitize();
    task.into_task_data()
}<|MERGE_RESOLUTION|>--- conflicted
+++ resolved
@@ -1,8 +1,4 @@
-<<<<<<< HEAD
-use crate::{program_transformers::common::task::DownloadMetadata, IngesterError};
-=======
 use crate::{IngesterError, TaskData};
->>>>>>> 43678450
 use blockbuster::token_metadata::{
     pda::find_master_edition_account,
     state::{Metadata, TokenStandard, UseMethod, Uses},
@@ -26,13 +22,9 @@
     DatabaseTransaction, DbBackend, DbErr, EntityTrait, JsonValue,
 };
 use std::collections::HashSet;
-<<<<<<< HEAD
-
-=======
 use chrono::Utc;
 
 use crate::tasks::{common::task::DownloadMetadata, IntoTaskData};
->>>>>>> 43678450
 use sea_orm::{FromQueryResult, JoinType};
 
 #[derive(FromQueryResult)]
@@ -309,16 +301,6 @@
                     asset_creators::Column::AssetId,
                     asset_creators::Column::Position,
                 ])
-<<<<<<< HEAD
-                .update_columns([
-                    asset_creators::Column::Creator,
-                    asset_creators::Column::Share,
-                    asset_creators::Column::Verified,
-                    asset_creators::Column::Seq,
-                    asset_creators::Column::SlotUpdated,
-                ])
-                .to_owned(),
-=======
                     .update_columns([
                         asset_creators::Column::Creator,
                         asset_creators::Column::Share,
@@ -327,7 +309,6 @@
                         asset_creators::Column::SlotUpdated,
                     ])
                     .to_owned(),
->>>>>>> 43678450
             )
             .build(DbBackend::Postgres);
         txn.execute(query).await?;
