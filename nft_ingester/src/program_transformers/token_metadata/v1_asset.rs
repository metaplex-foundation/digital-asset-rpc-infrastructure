--- conflicted
+++ resolved
@@ -23,12 +23,7 @@
     DatabaseTransaction, DbBackend, DbErr, EntityTrait, JsonValue,
 };
 
-<<<<<<< HEAD
-pub async fn save_v1_asset<'c>(
-=======
-
 pub async fn save_v1_asset(
->>>>>>> 2cfaa8ce
     id: FBPubkey,
     slot: u64,
     metadata: &Metadata,
@@ -118,7 +113,7 @@
         metadata: Set(JsonValue::String("processing".to_string())),
         metadata_mutability: Set(Mutability::Mutable),
         slot_updated: Set(slot_i),
-        id: Set(id.to_vec())
+        id: Set(id.to_vec()),
     };
     let query = asset_data::Entity::insert(asset_data_model)
         .on_conflict(
