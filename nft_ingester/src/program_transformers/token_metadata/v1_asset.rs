--- conflicted
+++ resolved
@@ -24,21 +24,6 @@
     DatabaseTransaction, DbBackend, DbErr, EntityTrait, JsonValue,
 };
 
-<<<<<<< HEAD
-use sea_orm::{FromQueryResult, JoinType, RelationTrait};
-use sea_query::Expr;
-
-#[derive(FromQueryResult)]
-struct OwnershipTokenModel {
-    supply: i64,
-    mint: Vec<u8>,
-    owner: Vec<u8>,
-    delegate: Option<Vec<u8>>,
-    token_account_amount: i64,
-}
-
-=======
->>>>>>> 4727a4ed
 pub async fn save_v1_asset(
     id: FBPubkey,
     slot: u64,
