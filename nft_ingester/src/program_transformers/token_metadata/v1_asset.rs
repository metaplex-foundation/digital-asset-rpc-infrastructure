use crate::{IngesterError, TaskData};
use blockbuster::token_metadata::{
    pda::find_master_edition_account,
    state::{Metadata, TokenStandard, UseMethod, Uses},
};
use digital_asset_types::{
    dao::generated::{
        asset, asset_authority, asset_creators, asset_data, asset_grouping,
        asset_v1_account_attachments,
        sea_orm_active_enums::{
            ChainMutability, Mutability, OwnerType, RoyaltyTargetType, SpecificationAssetClass,
            SpecificationVersions, V1AccountAttachments,
        },
        token_accounts, tokens,
    },
    json::ChainDataV1,
};
use num_traits::FromPrimitive;
use plerkle_serialization::Pubkey as FBPubkey;
use sea_orm::{
    entity::*, query::*, sea_query::OnConflict, ActiveValue::Set, ConnectionTrait,
    DatabaseTransaction, DbBackend, DbErr, EntityTrait, JsonValue,
};
use std::collections::HashSet;
use chrono::Utc;

<<<<<<< HEAD
=======
use crate::tasks::{common::task::DownloadMetadata, IntoTaskData};
use sea_orm::{FromQueryResult, JoinType};

#[derive(FromQueryResult)]
struct OwnershipTokenModel {
    supply: i64,
    mint: Vec<u8>,
    owner: Vec<u8>,
    delegate: Option<Vec<u8>>,
    token_account_amount: i64,
}

>>>>>>> 41940ddb
pub async fn save_v1_asset(
    id: FBPubkey,
    slot: u64,
    metadata: &Metadata,
    txn: &DatabaseTransaction,
) -> Result<TaskData, IngesterError> {
    let metadata = metadata.clone();
    let data = metadata.data;
    let meta_mint_pubkey = metadata.mint;
    let (edition_attachment_address, _) = find_master_edition_account(&meta_mint_pubkey);
    let mint = metadata.mint.to_bytes().to_vec();
    let authority = metadata.update_authority.to_bytes().to_vec();
    let id = id.0;
    let slot_i = slot as i64;
    let uri = data.uri.trim().replace('\0', "");
    if uri.is_empty() {
        return Err(IngesterError::DeserializationError("URI is empty".to_string()));
    }
    let _spec = SpecificationVersions::V1;
    let class = match metadata.token_standard {
        Some(TokenStandard::NonFungible) => SpecificationAssetClass::Nft,
        Some(TokenStandard::FungibleAsset) => SpecificationAssetClass::FungibleAsset,
        Some(TokenStandard::Fungible) => SpecificationAssetClass::FungibleToken,
        _ => SpecificationAssetClass::Unknown,
    };
    let ownership_type = match class {
        SpecificationAssetClass::FungibleAsset => OwnerType::Token,
        SpecificationAssetClass::FungibleToken => OwnerType::Token,
        _ => OwnerType::Single,
    };

    let token_result: Option<(tokens::Model, Option<token_accounts::Model>)> = match ownership_type
    {
        OwnerType::Single => {
            let result: Option<OwnershipTokenModel> = tokens::Entity::find_by_id(mint.clone())
                .column_as(token_accounts::Column::Amount, "token_account_amount")
                .column_as(token_accounts::Column::Owner, "owner")
                .column_as(token_accounts::Column::Delegate, "delegate")
                .join(
                    JoinType::InnerJoin,
                    tokens::Entity::belongs_to(token_accounts::Entity)
                        .from(tokens::Column::Mint)
                        .to(token_accounts::Column::Mint)
                        .into(),
                )
                .into_model::<OwnershipTokenModel>()
                .one(txn)
                .await?;

            Ok(result.map(|t| {
                let token = tokens::Model {
                    mint: t.mint.clone(),
                    supply: t.supply,
                    //Not Needed here
                    decimals: 0,
                    token_program: vec![],
                    mint_authority: None,
                    freeze_authority: None,
                    close_authority: None,
                    extension_data: None,
                    slot_updated: 0,
                };
                let token_account = token_accounts::Model {
                    pubkey: vec![],
                    mint: t.mint,
                    owner: t.owner,
                    amount: t.token_account_amount,
                    delegate: t.delegate,
                    //Not Needed here
                    frozen: false,
                    close_authority: None,
                    delegated_amount: 0,
                    slot_updated: 0,
                    token_program: vec![],
                };
                (token, Some(token_account))
            }))
        }
        _ => {
            let token = tokens::Entity::find_by_id(mint.clone()).one(txn).await?;
            Ok(token.map(|t| (t, None)))
        }
    }
        .map_err(|e: DbErr| IngesterError::DatabaseError(e.to_string()))?;

    let (supply, supply_mint) = match token_result.clone() {
        Some((token, token_account)) => {
            let supply = match token_account {
                Some(ta) => ta.amount,
                None => token.supply,
            };
            (Set(supply), Set(Some(mint)))
        }
        None => (Set(1), NotSet),
    };

    let (owner, delegate) = match token_result {
        Some((_token, token_account)) => match token_account {
            Some(account) => (Set(Some(account.owner)), Set(account.delegate)),
            None => (NotSet, NotSet),
        },
        None => (NotSet, NotSet),
    };

    let mut chain_data = ChainDataV1 {
        name: data.name,
        symbol: data.symbol,
        edition_nonce: metadata.edition_nonce,
        primary_sale_happened: metadata.primary_sale_happened,
        token_standard: metadata.token_standard,
        uses: metadata.uses.map(|u| Uses {
            use_method: UseMethod::from_u8(u.use_method as u8).unwrap(),
            remaining: u.remaining,
            total: u.total,
        }),
    };
    chain_data.sanitize();
    let chain_data_json = serde_json::to_value(chain_data)
        .map_err(|e| IngesterError::DeserializationError(e.to_string()))?;
    let chain_mutability = match metadata.is_mutable {
        true => ChainMutability::Mutable,
        false => ChainMutability::Immutable,
    };

    let asset_data_model = asset_data::ActiveModel {
        chain_data_mutability: Set(chain_mutability),
        chain_data: Set(chain_data_json),
        metadata_url: Set(data.uri.trim().replace('\0', "")),
        metadata: Set(JsonValue::String("processing".to_string())),
        metadata_mutability: Set(Mutability::Mutable),
        slot_updated: Set(slot_i),
        id: Set(id.to_vec()),
    };
    let query = asset_data::Entity::insert(asset_data_model)
        .on_conflict(
            OnConflict::columns([asset_data::Column::Id])
                .update_columns([
                    asset_data::Column::ChainDataMutability,
                    asset_data::Column::ChainData,
                    asset_data::Column::MetadataUrl,
                    asset_data::Column::Metadata,
                    asset_data::Column::MetadataMutability,
                    asset_data::Column::SlotUpdated,
                ])
                .to_owned(),
        )
        .build(DbBackend::Postgres);
    let _res = txn.execute(query).await?;

    // Insert into `asset` table.
    let model = asset::ActiveModel {
        id: Set(id.to_vec()),
        owner,
        owner_type: Set(ownership_type),
        delegate,
        frozen: Set(false),
        supply,
        supply_mint,
        specification_version: Set(SpecificationVersions::V1),
        specification_asset_class: Set(class),
        tree_id: Set(None),
        nonce: Set(0),
        seq: Set(0),
        leaf: Set(None),
        compressed: Set(false),
        compressible: Set(false),
        royalty_target_type: Set(RoyaltyTargetType::Creators),
        royalty_target: Set(None),
        royalty_amount: Set(data.seller_fee_basis_points as i32), //basis points
        asset_data: Set(Some(id.to_vec())),
        slot_updated: Set(slot_i),
        burnt: Set(false),
        ..Default::default()
    };

    let query = asset::Entity::insert(model)
        .on_conflict(
            OnConflict::columns([asset::Column::Id])
                .update_columns([
                    asset::Column::Owner,
                    asset::Column::OwnerType,
                    asset::Column::Delegate,
                    asset::Column::Frozen,
                    asset::Column::Supply,
                    asset::Column::SupplyMint,
                    asset::Column::SpecificationVersion,
                    asset::Column::SpecificationAssetClass,
                    asset::Column::TreeId,
                    asset::Column::Nonce,
                    asset::Column::Seq,
                    asset::Column::Leaf,
                    asset::Column::Compressed,
                    asset::Column::Compressible,
                    asset::Column::RoyaltyTargetType,
                    asset::Column::RoyaltyTarget,
                    asset::Column::RoyaltyAmount,
                    asset::Column::AssetData,
                    asset::Column::SlotUpdated,
                    asset::Column::Burnt,
                ])
                .to_owned(),
        )
        .build(DbBackend::Postgres);
    txn.execute(query).await?;

    let attachment = asset_v1_account_attachments::ActiveModel {
        id: Set(edition_attachment_address.to_bytes().to_vec()),
        slot_updated: Set(slot_i),
        attachment_type: Set(V1AccountAttachments::MasterEditionV2),
        ..Default::default()
    };

    let query = asset_v1_account_attachments::Entity::insert(attachment)
        .on_conflict(
            OnConflict::columns([asset_v1_account_attachments::Column::Id])
                .do_nothing()
                .to_owned(),
        )
        .build(DbBackend::Postgres);
    txn.execute(query).await?;
    // Insert into `asset_creators` table.
    let creators = data.creators.unwrap_or_default();
    if !creators.is_empty() {
        let mut db_creators = Vec::with_capacity(creators.len());
        let mut creators_set = HashSet::new();
        let existing_creators: Vec<asset_creators::Model> = asset_creators::Entity::find()
            .filter(asset_creators::Column::AssetId.eq(id.to_vec()))
            .all(txn)
            .await?;
        let existing_len = existing_creators.len();
        let incoming_len = creators.len();
        if existing_len > incoming_len {
            let idx_to_delete = (existing_len - incoming_len) - 1;
            asset_creators::Entity::delete_many()
                .filter(Condition::all()
                    .add(asset_creators::Column::AssetId.eq(id.to_vec()))
                    .add(asset_creators::Column::Position.gte(idx_to_delete as i8))
                )
                .exec(txn)
                .await?;
        }
        for (i, c) in creators.into_iter().enumerate() {
            if creators_set.contains(&c.address) {
                continue;
            }
            db_creators.push(asset_creators::ActiveModel {
                asset_id: Set(id.to_vec()),
                creator: Set(c.address.to_bytes().to_vec()),
                share: Set(c.share as i32),
                verified: Set(c.verified),
                seq: Set(0), // do we need this here @micheal-danenberg?
                slot_updated: Set(slot_i),
                position: Set(i as i16),
                ..Default::default()
            });
            creators_set.insert(c.address);
        }


        let query = asset_creators::Entity::insert_many(db_creators)
            .on_conflict(
                OnConflict::columns([
                    asset_creators::Column::AssetId,
                    asset_creators::Column::Position,
                ])
                    .update_columns([
                        asset_creators::Column::Creator,
                        asset_creators::Column::Share,
                        asset_creators::Column::Verified,
                        asset_creators::Column::Seq,
                        asset_creators::Column::SlotUpdated,
                    ])
                    .to_owned(),
            )
            .build(DbBackend::Postgres);
        txn.execute(query).await?;

        // Insert into `asset_authority` table.
        let model = asset_authority::ActiveModel {
            asset_id: Set(id.to_vec()),
            authority: Set(authority),
            seq: Set(0),
            slot_updated: Set(slot_i),
            ..Default::default()
        };

        // Do not attempt to modify any existing values:
        // `ON CONFLICT ('asset_id') DO NOTHING`.
        let query = asset_authority::Entity::insert(model)
            .on_conflict(
                OnConflict::columns([asset_authority::Column::AssetId])
                    .update_columns([
                        asset_authority::Column::Authority,
                        asset_authority::Column::Seq,
                        asset_authority::Column::SlotUpdated,
                    ])
                    .to_owned(),
            )
            .build(DbBackend::Postgres);
        txn.execute(query).await?;

        // Insert into `asset_grouping` table.
        if let Some(c) = &metadata.collection {
            if c.verified {
                let model = asset_grouping::ActiveModel {
                    asset_id: Set(id.to_vec()),
                    group_key: Set("collection".to_string()),
                    group_value: Set(c.key.to_string()),
                    seq: Set(0),
                    slot_updated: Set(slot_i),
                    ..Default::default()
                };

                // Do not attempt to modify any existing values:
                // `ON CONFLICT ('asset_id') DO NOTHING`.
                let query = asset_grouping::Entity::insert(model)
                    .on_conflict(
                        OnConflict::columns([asset_grouping::Column::AssetId])
                            .update_columns([
                                asset_grouping::Column::GroupKey,
                                asset_grouping::Column::GroupValue,
                                asset_grouping::Column::Seq,
                                asset_grouping::Column::SlotUpdated,
                            ])
                            .to_owned(),
                    )
                    .build(DbBackend::Postgres);
                txn.execute(query).await?;
            }
        }
    }
    let mut task = DownloadMetadata {
        asset_data_id: id.to_vec(),
        uri,
        created_at: Some(Utc::now().naive_utc())
    };
    task.sanitize();
    task.into_task_data()
}<|MERGE_RESOLUTION|>--- conflicted
+++ resolved
@@ -24,8 +24,6 @@
 use std::collections::HashSet;
 use chrono::Utc;
 
-<<<<<<< HEAD
-=======
 use crate::tasks::{common::task::DownloadMetadata, IntoTaskData};
 use sea_orm::{FromQueryResult, JoinType};
 
@@ -38,7 +36,6 @@
     token_account_amount: i64,
 }
 
->>>>>>> 41940ddb
 pub async fn save_v1_asset(
     id: FBPubkey,
     slot: u64,
