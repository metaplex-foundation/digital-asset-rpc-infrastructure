use crate::{
    error::IngesterError,
    program_transformers::bubblegum::{
        save_changelog_event, upsert_asset_authority, upsert_asset_base_info,
        upsert_asset_creators, upsert_asset_data, upsert_asset_with_compression_info,
        upsert_asset_with_leaf_info, upsert_asset_with_owner_and_delegate_info,
        upsert_asset_with_seq, upsert_collection_info,
    },
    tasks::{DownloadMetadata, IntoTaskData, TaskData},
};
use blockbuster::{
    instruction::InstructionBundle,
    programs::bubblegum::{BubblegumInstruction, LeafSchema, Payload},
    token_metadata::state::{TokenStandard, UseMethod, Uses},
};
use chrono::Utc;
use digital_asset_types::{
    dao::sea_orm_active_enums::{
        ChainMutability, Mutability, OwnerType, RoyaltyTargetType, SpecificationAssetClass,
        SpecificationVersions,
    },
    json::ChainDataV1,
};
use log::warn;
use num_traits::FromPrimitive;
use sea_orm::{query::*, ConnectionTrait, JsonValue};

pub async fn mint_v1<'c, T>(
    parsing_result: &BubblegumInstruction,
    bundle: &InstructionBundle<'c>,
    txn: &'c T,
    cl_audits: bool,
) -> Result<Option<TaskData>, IngesterError>
where
    T: ConnectionTrait + TransactionTrait,
{
    if let (
        Some(le),
        Some(cl),
        Some(Payload::MintV1 {
            args,
            authority,
            tree_id,
        }),
    ) = (
        &parsing_result.leaf_update,
        &parsing_result.tree_update,
        &parsing_result.payload,
    ) {
        let seq = save_changelog_event(cl, bundle.slot, bundle.txn_id, txn, cl_audits).await?;
        let metadata = args;
        #[allow(unreachable_patterns)]
        return match le.schema {
            LeafSchema::V1 {
                id,
                delegate,
                owner,
                nonce,
                ..
            } => {
                let id_bytes = id.to_bytes();
                let slot_i = bundle.slot as i64;
                let uri = metadata.uri.replace('\0', "");
                let name = metadata.name.clone().into_bytes();
                let symbol = metadata.symbol.clone().into_bytes();
                let mut chain_data = ChainDataV1 {
                    name: metadata.name.clone(),
                    symbol: metadata.symbol.clone(),
                    edition_nonce: metadata.edition_nonce,
                    primary_sale_happened: metadata.primary_sale_happened,
                    token_standard: Some(TokenStandard::NonFungible),
                    uses: metadata.uses.clone().map(|u| Uses {
                        use_method: UseMethod::from_u8(u.use_method as u8).unwrap(),
                        remaining: u.remaining,
                        total: u.total,
                    }),
                };
                chain_data.sanitize();
                let chain_data_json = serde_json::to_value(chain_data)
                    .map_err(|e| IngesterError::DeserializationError(e.to_string()))?;
                let chain_mutability = match metadata.is_mutable {
                    true => ChainMutability::Mutable,
                    false => ChainMutability::Immutable,
                };

<<<<<<< HEAD
                let data = asset_data::ActiveModel {
                    id: Set(id_bytes.to_vec()),
                    chain_data_mutability: Set(chain_mutability),
                    chain_data: Set(chain_data_json),
                    metadata_url: Set(uri.clone()),
                    metadata: Set(JsonValue::String("processing".to_string())),
                    metadata_mutability: Set(Mutability::Mutable),
                    slot_updated: Set(slot_i),
                    reindex: Set(Some(true)),
                    raw_name: Set(name.to_vec()),
                    raw_symbol: Set(symbol.to_vec()),
                };
=======
                upsert_asset_data(
                    txn,
                    id_bytes.to_vec(),
                    chain_mutability,
                    chain_data_json,
                    uri.clone(),
                    Mutability::Mutable,
                    JsonValue::String("processing".to_string()),
                    slot_i,
                    Some(true),
                    name.to_vec(),
                    symbol.to_vec(),
                    seq as i64,
                )
                .await?;
>>>>>>> 9315f1a0

                // Upsert `asset` table base info.
                let delegate = if owner == delegate || delegate.to_bytes() == [0; 32] {
                    None
                } else {
                    Some(delegate.to_bytes().to_vec())
                };

                // Begin a transaction.  If the transaction goes out of scope (i.e. one of the executions has
                // an error and this function returns it using the `?` operator), then the transaction is
                // automatically rolled back.
                let multi_txn = txn.begin().await?;

                // Upsert `asset` table base info and `asset_creators` table.
                upsert_asset_base_info(
                    txn,
                    id_bytes.to_vec(),
                    OwnerType::Single,
                    false,
                    SpecificationVersions::V1,
                    SpecificationAssetClass::Nft,
                    RoyaltyTargetType::Creators,
                    None,
                    metadata.seller_fee_basis_points as i32,
                    slot_i,
                    seq as i64,
                )
                .await?;

                // Partial update of asset table with just compression info elements.
                upsert_asset_with_compression_info(
                    &multi_txn,
                    id_bytes.to_vec(),
                    true,
                    false,
                    1,
                    None,
                )
                .await?;

                // Partial update of asset table with just leaf.
                upsert_asset_with_leaf_info(
                    &multi_txn,
                    id_bytes.to_vec(),
                    nonce as i64,
                    tree_id.to_vec(),
                    le.leaf_hash.to_vec(),
                    le.schema.data_hash(),
                    le.schema.creator_hash(),
                    seq as i64,
                )
                .await?;

                // Partial update of asset table with just leaf owner and delegate.
                upsert_asset_with_owner_and_delegate_info(
                    &multi_txn,
                    id_bytes.to_vec(),
                    owner.to_bytes().to_vec(),
                    delegate,
                    seq as i64,
                )
                .await?;

                upsert_asset_with_seq(&multi_txn, id_bytes.to_vec(), seq as i64).await?;

                multi_txn.commit().await?;

                // Upsert creators to `asset_creators` table.
                upsert_asset_creators(
                    txn,
                    id_bytes.to_vec(),
                    &metadata.creators,
                    slot_i,
                    seq as i64,
                )
                .await?;

                // Insert into `asset_authority` table.
<<<<<<< HEAD
                let model = asset_authority::ActiveModel {
                    asset_id: Set(id_bytes.to_vec()),
                    authority: Set(bundle.keys.first().unwrap().0.to_vec()), //TODO - we need to rem,ove the optional bubblegum signer logic
                    seq: Set(seq as i64),
                    slot_updated: Set(slot_i),
                    ..Default::default()
                };

                // Do not attempt to modify any existing values:
                // `ON CONFLICT ('asset_id') DO NOTHING`.
                let query = asset_authority::Entity::insert(model)
                    .on_conflict(
                        OnConflict::columns([asset_authority::Column::AssetId])
                            .do_nothing()
                            .to_owned(),
                    )
                    .build(DbBackend::Postgres);
                txn.execute(query)
                    .await
                    .map_err(|db_err| IngesterError::AssetIndexError(db_err.to_string()))?;
=======
                //TODO - we need to remove the optional bubblegum signer logic
                upsert_asset_authority(
                    txn,
                    id_bytes.to_vec(),
                    authority.to_vec(),
                    seq as i64,
                    slot_i,
                )
                .await?;
>>>>>>> 9315f1a0

                // Upsert into `asset_grouping` table with base collection info.
                upsert_collection_info(
                    txn,
                    id_bytes.to_vec(),
                    metadata.collection.clone(),
                    slot_i,
                    seq as i64,
                )
                .await?;

                if uri.is_empty() {
                    warn!(
                        "URI is empty for mint {}. Skipping background task.",
                        bs58::encode(id).into_string()
                    );
                    return Ok(None);
                }

                let mut task = DownloadMetadata {
                    asset_data_id: id_bytes.to_vec(),
                    uri,
                    created_at: Some(Utc::now().naive_utc()),
                };
                task.sanitize();
                let t = task.into_task_data()?;
                Ok(Some(t))
            }
            _ => Err(IngesterError::NotImplemented),
        };
    }
    Err(IngesterError::ParsingError(
        "Ix not parsed correctly".to_string(),
    ))
}<|MERGE_RESOLUTION|>--- conflicted
+++ resolved
@@ -83,20 +83,6 @@
                     false => ChainMutability::Immutable,
                 };
 
-<<<<<<< HEAD
-                let data = asset_data::ActiveModel {
-                    id: Set(id_bytes.to_vec()),
-                    chain_data_mutability: Set(chain_mutability),
-                    chain_data: Set(chain_data_json),
-                    metadata_url: Set(uri.clone()),
-                    metadata: Set(JsonValue::String("processing".to_string())),
-                    metadata_mutability: Set(Mutability::Mutable),
-                    slot_updated: Set(slot_i),
-                    reindex: Set(Some(true)),
-                    raw_name: Set(name.to_vec()),
-                    raw_symbol: Set(symbol.to_vec()),
-                };
-=======
                 upsert_asset_data(
                     txn,
                     id_bytes.to_vec(),
@@ -112,7 +98,6 @@
                     seq as i64,
                 )
                 .await?;
->>>>>>> 9315f1a0
 
                 // Upsert `asset` table base info.
                 let delegate = if owner == delegate || delegate.to_bytes() == [0; 32] {
@@ -191,28 +176,6 @@
                 .await?;
 
                 // Insert into `asset_authority` table.
-<<<<<<< HEAD
-                let model = asset_authority::ActiveModel {
-                    asset_id: Set(id_bytes.to_vec()),
-                    authority: Set(bundle.keys.first().unwrap().0.to_vec()), //TODO - we need to rem,ove the optional bubblegum signer logic
-                    seq: Set(seq as i64),
-                    slot_updated: Set(slot_i),
-                    ..Default::default()
-                };
-
-                // Do not attempt to modify any existing values:
-                // `ON CONFLICT ('asset_id') DO NOTHING`.
-                let query = asset_authority::Entity::insert(model)
-                    .on_conflict(
-                        OnConflict::columns([asset_authority::Column::AssetId])
-                            .do_nothing()
-                            .to_owned(),
-                    )
-                    .build(DbBackend::Postgres);
-                txn.execute(query)
-                    .await
-                    .map_err(|db_err| IngesterError::AssetIndexError(db_err.to_string()))?;
-=======
                 //TODO - we need to remove the optional bubblegum signer logic
                 upsert_asset_authority(
                     txn,
@@ -222,7 +185,6 @@
                     slot_i,
                 )
                 .await?;
->>>>>>> 9315f1a0
 
                 // Upsert into `asset_grouping` table with base collection info.
                 upsert_collection_info(
