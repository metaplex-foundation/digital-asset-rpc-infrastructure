--- conflicted
+++ resolved
@@ -8,9 +8,7 @@
     dao::generated::{
         asset, asset_authority, asset_creators, asset_data, asset_grouping,
         asset_v1_account_attachments,
-        sea_orm_active_enums::{
-            ChainMutability, Mutability, OwnerType, RoyaltyTargetType, V1AccountAttachments,
-        },
+        sea_orm_active_enums::{ChainMutability, Mutability, OwnerType, RoyaltyTargetType},
     },
     json::ChainDataV1,
 };
@@ -28,16 +26,10 @@
     pda::find_master_edition_account,
     state::{TokenStandard, UseMethod, Uses},
 };
-<<<<<<< HEAD
-use bs58;
-use digital_asset_types::dao::generated::sea_orm_active_enums::{
-    SpecificationAssetClass, SpecificationVersions,
-=======
 use chrono::Utc;
 
 use digital_asset_types::dao::generated::sea_orm_active_enums::{
     SpecificationAssetClass, SpecificationVersions, V1AccountAttachments,
->>>>>>> 43678450
 };
 use mpl_bubblegum::{hash_creators, hash_metadata};
 
