--- conflicted
+++ resolved
@@ -61,13 +61,9 @@
                 let (edition_attachment_address, _) = find_master_edition_account(&id);
                 let id_bytes = id.to_bytes();
                 let slot_i = bundle.slot as i64;
-<<<<<<< HEAD
                 let uri = metadata.uri.replace('\0', "");
-=======
-                let uri = metadata.uri.trim().replace('\0', "");
                 let name = metadata.name.clone().into_bytes();
                 let symbol = metadata.symbol.clone().into_bytes();
->>>>>>> baba78bf
                 let mut chain_data = ChainDataV1 {
                     name: metadata.name.clone(),
                     symbol: metadata.symbol.clone(),
