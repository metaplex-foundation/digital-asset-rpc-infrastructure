use crate::error::IngesterError;
use digital_asset_types::dao::{
    asset, asset_authority, asset_creators, asset_data, asset_grouping, backfill_items, cl_audits,
    cl_items,
    sea_orm_active_enums::{
        ChainMutability, Mutability, OwnerType, RoyaltyTargetType, SpecificationAssetClass,
        SpecificationVersions,
    },
};
use log::{debug, info};
use mpl_bubblegum::types::{Collection, Creator};
use sea_orm::{
    query::*, sea_query::OnConflict, ActiveValue::Set, ColumnTrait, DbBackend, EntityTrait,
};
use spl_account_compression::events::ChangeLogEventV1;
<<<<<<< HEAD
=======
use std::collections::HashSet;
>>>>>>> 9315f1a0

pub async fn save_changelog_event<'c, T>(
    change_log_event: &ChangeLogEventV1,
    slot: u64,
    txn_id: &str,
    txn: &T,
    cl_audits: bool,
) -> Result<u64, IngesterError>
where
    T: ConnectionTrait + TransactionTrait,
{
    insert_change_log(change_log_event, slot, txn_id, txn, cl_audits).await?;
    Ok(change_log_event.seq)
}

const fn node_idx_to_leaf_idx(index: i64, tree_height: u32) -> i64 {
    index - 2i64.pow(tree_height)
}

pub async fn insert_change_log<'c, T>(
    change_log_event: &ChangeLogEventV1,
    slot: u64,
    txn_id: &str,
    txn: &T,
    cl_audits: bool,
) -> Result<(), IngesterError>
where
    T: ConnectionTrait + TransactionTrait,
{
    let mut i: i64 = 0;
    let depth = change_log_event.path.len() - 1;
    let tree_id = change_log_event.id.as_ref();
    for p in change_log_event.path.iter() {
        let node_idx = p.index as i64;
        debug!(
            "seq {}, index {} level {}, node {:?}, txn: {:?}",
            change_log_event.seq,
            p.index,
            i,
            bs58::encode(p.node).into_string(),
            txn_id,
        );
        let leaf_idx = if i == 0 {
            Some(node_idx_to_leaf_idx(node_idx, depth as u32))
        } else {
            None
        };

        let item = cl_items::ActiveModel {
            tree: Set(tree_id.to_vec()),
            level: Set(i),
            node_idx: Set(node_idx),
            hash: Set(p.node.as_ref().to_vec()),
            seq: Set(change_log_event.seq as i64),
            leaf_idx: Set(leaf_idx),
            ..Default::default()
        };

        let audit_item: Option<cl_audits::ActiveModel> = if cl_audits {
            let mut ai: cl_audits::ActiveModel = item.clone().into();
            ai.tx = Set(txn_id.to_string());
            Some(ai)
        } else {
            None
        };

        i += 1;
        let mut query = cl_items::Entity::insert(item)
            .on_conflict(
                OnConflict::columns([cl_items::Column::Tree, cl_items::Column::NodeIdx])
                    .update_columns([
                        cl_items::Column::Hash,
                        cl_items::Column::Seq,
                        cl_items::Column::LeafIdx,
                        cl_items::Column::Level,
                    ])
                    .to_owned(),
            )
            .build(DbBackend::Postgres);
        query.sql = format!("{} WHERE excluded.seq > cl_items.seq", query.sql);
        txn.execute(query)
            .await
            .map_err(|db_err| IngesterError::StorageWriteError(db_err.to_string()))?;

        // Insert the audit item after the insert into cl_items have been completed
        if let Some(audit_item) = audit_item {
            cl_audits::Entity::insert(audit_item).exec(txn).await?;
        }
    }

    // If and only if the entire path of nodes was inserted into the `cl_items` table, then insert
    // a single row into the `backfill_items` table.  This way if an incomplete path was inserted
    // into `cl_items` due to an error, a gap will be created for the tree and the backfiller will
    // fix it.
    if i - 1 == depth as i64 {
        // See if the tree already exists in the `backfill_items` table.
        let rows = backfill_items::Entity::find()
            .filter(backfill_items::Column::Tree.eq(tree_id))
            .limit(1)
            .all(txn)
            .await?;

        // If the tree does not exist in `backfill_items` and the sequence number is greater than 1,
        // then we know we will need to backfill the tree from sequence number 1 up to the current
        // sequence number.  So in this case we set at flag to force checking the tree.
        let force_chk = rows.is_empty() && change_log_event.seq > 1;

        info!("Adding to backfill_items table at level {}", i - 1);
        let item = backfill_items::ActiveModel {
            tree: Set(tree_id.to_vec()),
            seq: Set(change_log_event.seq as i64),
            slot: Set(slot as i64),
            force_chk: Set(force_chk),
            backfilled: Set(false),
            failed: Set(false),
            ..Default::default()
        };

        backfill_items::Entity::insert(item).exec(txn).await?;
    }

    Ok(())
    //TODO -> set maximum size of path and break into multiple statements
}

#[allow(clippy::too_many_arguments)]
pub async fn upsert_asset_with_leaf_info<T>(
    txn: &T,
    id: Vec<u8>,
    nonce: i64,
    tree_id: Vec<u8>,
    leaf: Vec<u8>,
    data_hash: [u8; 32],
    creator_hash: [u8; 32],
    seq: i64,
) -> Result<(), IngesterError>
where
    T: ConnectionTrait + TransactionTrait,
{
    let data_hash = bs58::encode(data_hash).into_string().trim().to_string();
    let creator_hash = bs58::encode(creator_hash).into_string().trim().to_string();
    let model = asset::ActiveModel {
        id: Set(id),
        nonce: Set(Some(nonce)),
        tree_id: Set(Some(tree_id)),
        leaf: Set(Some(leaf)),
        data_hash: Set(Some(data_hash)),
        creator_hash: Set(Some(creator_hash)),
        leaf_seq: Set(Some(seq)),
        ..Default::default()
    };

    let mut query = asset::Entity::insert(model)
        .on_conflict(
            OnConflict::column(asset::Column::Id)
                .update_columns([
                    asset::Column::Nonce,
                    asset::Column::TreeId,
                    asset::Column::Leaf,
                    asset::Column::DataHash,
                    asset::Column::CreatorHash,
                    asset::Column::LeafSeq,
                ])
                .to_owned(),
        )
        .build(DbBackend::Postgres);

    // Do not overwrite changes that happened after decompression (asset.seq = 0).
    // Do not overwrite changes from a later Bubblegum instruction.
    query.sql = format!(
        "{} WHERE (asset.seq != 0 OR asset.seq IS NULL) AND (excluded.leaf_seq >= asset.leaf_seq OR asset.leaf_seq IS NULL)",
        query.sql
    );

    txn.execute(query)
        .await
        .map_err(|db_err| IngesterError::StorageWriteError(db_err.to_string()))?;

    Ok(())
}

pub async fn upsert_asset_with_leaf_and_compression_info_for_decompression<T>(
    txn: &T,
    id: Vec<u8>,
) -> Result<(), IngesterError>
where
    T: ConnectionTrait + TransactionTrait,
{
    let model = asset::ActiveModel {
        id: Set(id.clone()),
        nonce: Set(Some(0)),
        tree_id: Set(None),
        leaf: Set(None),
        data_hash: Set(None),
        creator_hash: Set(None),
        compressed: Set(false),
        compressible: Set(false),
        supply: Set(1),
        supply_mint: Set(Some(id)),
        seq: Set(Some(0)),
        ..Default::default()
    };

    let mut query = asset::Entity::insert(model)
        .on_conflict(
            OnConflict::column(asset::Column::Id)
                .update_columns([
                    asset::Column::Nonce,
                    asset::Column::TreeId,
                    asset::Column::Leaf,
                    asset::Column::DataHash,
                    asset::Column::CreatorHash,
                    asset::Column::LeafSeq,
                    asset::Column::Compressed,
                    asset::Column::Compressible,
                    asset::Column::Supply,
                    asset::Column::SupplyMint,
                    asset::Column::Seq,
                ])
                .to_owned(),
        )
        .build(DbBackend::Postgres);

    // Do not overwrite changes that happened after decompression (asset.seq = 0).
    query.sql = format!("{} WHERE asset.seq != 0 OR asset.seq IS NULL", query.sql);

    txn.execute(query)
        .await
        .map_err(|db_err| IngesterError::StorageWriteError(db_err.to_string()))?;

    Ok(())
}

pub async fn upsert_asset_with_owner_and_delegate_info<T>(
    txn: &T,
    id: Vec<u8>,
    owner: Vec<u8>,
    delegate: Option<Vec<u8>>,
    seq: i64,
) -> Result<(), IngesterError>
where
    T: ConnectionTrait + TransactionTrait,
{
    let model = asset::ActiveModel {
        id: Set(id),
        owner: Set(Some(owner)),
        delegate: Set(delegate),
        owner_delegate_seq: Set(Some(seq)),
        ..Default::default()
    };

    let mut query = asset::Entity::insert(model)
        .on_conflict(
            OnConflict::column(asset::Column::Id)
                .update_columns([
                    asset::Column::Owner,
                    asset::Column::Delegate,
                    asset::Column::OwnerDelegateSeq,
                ])
                .to_owned(),
        )
        .build(DbBackend::Postgres);

    // Do not overwrite changes that happened after decompression (asset.seq = 0).
    // Do not overwrite changes from a later Bubblegum instruction.
    query.sql = format!(
            "{} WHERE (asset.seq != 0 OR asset.seq IS NULL) AND (excluded.owner_delegate_seq >= asset.owner_delegate_seq OR asset.owner_delegate_seq IS NULL)",
            query.sql
        );

    txn.execute(query)
        .await
        .map_err(|db_err| IngesterError::StorageWriteError(db_err.to_string()))?;

    Ok(())
}

pub async fn upsert_asset_with_compression_info<T>(
    txn: &T,
    id: Vec<u8>,
    compressed: bool,
    compressible: bool,
    supply: i64,
    supply_mint: Option<Vec<u8>>,
) -> Result<(), IngesterError>
where
    T: ConnectionTrait + TransactionTrait,
{
    let model = asset::ActiveModel {
        id: Set(id),
        compressed: Set(compressed),
        compressible: Set(compressible),
        supply: Set(supply),
        supply_mint: Set(supply_mint),
        ..Default::default()
    };

    let mut query = asset::Entity::insert(model)
        .on_conflict(
            OnConflict::columns([asset::Column::Id])
                .update_columns([
                    asset::Column::Compressed,
                    asset::Column::Compressible,
                    asset::Column::Supply,
                    asset::Column::SupplyMint,
                ])
                .to_owned(),
        )
        .build(DbBackend::Postgres);

    // Do not overwrite changes that happened after decompression (asset.seq = 0).
    query.sql = format!("{} WHERE asset.seq != 0 OR asset.seq IS NULL", query.sql);
    txn.execute(query).await?;

    Ok(())
}

pub async fn upsert_asset_with_seq<T>(txn: &T, id: Vec<u8>, seq: i64) -> Result<(), IngesterError>
where
    T: ConnectionTrait + TransactionTrait,
{
    let model = asset::ActiveModel {
        id: Set(id),
        seq: Set(Some(seq)),
        ..Default::default()
    };

    let mut query = asset::Entity::insert(model)
        .on_conflict(
            OnConflict::column(asset::Column::Id)
                .update_columns([asset::Column::Seq])
                .to_owned(),
        )
        .build(DbBackend::Postgres);

    // Do not overwrite changes that happened after decompression (asset.seq = 0).
    // Do not overwrite changes from a later Bubblegum instruction.
    query.sql = format!(
        "{} WHERE (asset.seq != 0 AND excluded.seq >= asset.seq) OR asset.seq IS NULL",
        query.sql
    );

    txn.execute(query)
        .await
        .map_err(|db_err| IngesterError::StorageWriteError(db_err.to_string()))?;

    Ok(())
}

pub async fn upsert_collection_info<T>(
    txn: &T,
    asset_id: Vec<u8>,
    collection: Option<Collection>,
    slot_updated: i64,
    seq: i64,
) -> Result<(), IngesterError>
where
    T: ConnectionTrait + TransactionTrait,
{
    let (group_value, verified) = match collection {
        Some(c) => (Some(c.key.to_string()), c.verified),
        None => (None, false),
    };

    let model = asset_grouping::ActiveModel {
        asset_id: Set(asset_id),
        group_key: Set("collection".to_string()),
        group_value: Set(group_value),
        verified: Set(verified),
        slot_updated: Set(Some(slot_updated)),
        group_info_seq: Set(Some(seq)),
        ..Default::default()
    };

    let mut query = asset_grouping::Entity::insert(model)
        .on_conflict(
            OnConflict::columns([
                asset_grouping::Column::AssetId,
                asset_grouping::Column::GroupKey,
            ])
            .update_columns([
                asset_grouping::Column::GroupValue,
                asset_grouping::Column::Verified,
                asset_grouping::Column::SlotUpdated,
                asset_grouping::Column::GroupInfoSeq,
            ])
            .to_owned(),
        )
        .build(DbBackend::Postgres);

    // Do not overwrite changes that happened after decompression (asset_grouping.group_info_seq = 0).
    query.sql = format!(
        "{} WHERE (asset_grouping.group_info_seq != 0 AND excluded.group_info_seq >= asset_grouping.group_info_seq) OR asset_grouping.group_info_seq IS NULL",
        query.sql
    );

    txn.execute(query)
        .await
        .map_err(|db_err| IngesterError::StorageWriteError(db_err.to_string()))?;

    Ok(())
}

#[allow(clippy::too_many_arguments)]
pub async fn upsert_asset_data<T>(
    txn: &T,
    id: Vec<u8>,
    chain_data_mutability: ChainMutability,
    chain_data: JsonValue,
    metadata_url: String,
    metadata_mutability: Mutability,
    metadata: JsonValue,
    slot_updated: i64,
    reindex: Option<bool>,
    raw_name: Vec<u8>,
    raw_symbol: Vec<u8>,
    seq: i64,
) -> Result<(), IngesterError>
where
    T: ConnectionTrait + TransactionTrait,
{
    let model = asset_data::ActiveModel {
        id: Set(id.clone()),
        chain_data_mutability: Set(chain_data_mutability),
        chain_data: Set(chain_data),
        metadata_url: Set(metadata_url),
        metadata_mutability: Set(metadata_mutability),
        metadata: Set(metadata),
        slot_updated: Set(slot_updated),
        reindex: Set(reindex),
        raw_name: Set(Some(raw_name)),
        raw_symbol: Set(Some(raw_symbol)),
        base_info_seq: Set(Some(seq)),
        ..Default::default()
    };

    let mut query = asset_data::Entity::insert(model)
        .on_conflict(
            OnConflict::columns([asset_data::Column::Id])
                .update_columns([
                    asset_data::Column::ChainDataMutability,
                    asset_data::Column::ChainData,
                    asset_data::Column::MetadataUrl,
                    asset_data::Column::MetadataMutability,
                    // Don't update asset_data::Column::Metadata if it already exists.  Even if we
                    // are indexing `update_metadata`` and there's a new URI, the new background
                    // task will overwrite it.
                    asset_data::Column::SlotUpdated,
                    asset_data::Column::Reindex,
                    asset_data::Column::RawName,
                    asset_data::Column::RawSymbol,
                    asset_data::Column::BaseInfoSeq,
                ])
                .to_owned(),
        )
        .build(DbBackend::Postgres);

    // Do not overwrite changes that happened after decompression (asset_data.base_info_seq = 0).
    // Do not overwrite changes from a later Bubblegum instruction.
    query.sql = format!(
        "{} WHERE (asset_data.base_info_seq != 0 AND excluded.base_info_seq >= asset_data.base_info_seq) OR asset_data.base_info_seq IS NULL",
        query.sql
    );
    txn.execute(query)
        .await
        .map_err(|db_err| IngesterError::StorageWriteError(db_err.to_string()))?;

    Ok(())
}

#[allow(clippy::too_many_arguments)]
pub async fn upsert_asset_base_info<T>(
    txn: &T,
    id: Vec<u8>,
    owner_type: OwnerType,
    frozen: bool,
    specification_version: SpecificationVersions,
    specification_asset_class: SpecificationAssetClass,
    royalty_target_type: RoyaltyTargetType,
    royalty_target: Option<Vec<u8>>,
    royalty_amount: i32,
    slot_updated: i64,
    seq: i64,
) -> Result<(), IngesterError>
where
    T: ConnectionTrait + TransactionTrait,
{
    // Set base info for asset.
    let asset_model = asset::ActiveModel {
        id: Set(id.clone()),
        owner_type: Set(owner_type),
        frozen: Set(frozen),
        specification_version: Set(Some(specification_version)),
        specification_asset_class: Set(Some(specification_asset_class)),
        royalty_target_type: Set(royalty_target_type),
        royalty_target: Set(royalty_target),
        royalty_amount: Set(royalty_amount),
        asset_data: Set(Some(id.clone())),
        slot_updated: Set(Some(slot_updated)),
        base_info_seq: Set(Some(seq)),
        ..Default::default()
    };

    // Upsert asset table base info.
    let mut query = asset::Entity::insert(asset_model)
        .on_conflict(
            OnConflict::columns([asset::Column::Id])
                .update_columns([
                    asset::Column::OwnerType,
                    asset::Column::Frozen,
                    asset::Column::SpecificationVersion,
                    asset::Column::SpecificationAssetClass,
                    asset::Column::RoyaltyTargetType,
                    asset::Column::RoyaltyTarget,
                    asset::Column::RoyaltyAmount,
                    asset::Column::AssetData,
                    asset::Column::SlotUpdated,
                    asset::Column::BaseInfoSeq,
                ])
                .to_owned(),
        )
        .build(DbBackend::Postgres);
    query.sql = format!(
            "{} WHERE (asset.seq != 0 OR asset.seq IS NULL) AND (excluded.base_info_seq >= asset.base_info_seq OR asset.base_info_seq IS NULL)",
            query.sql
        );

    txn.execute(query)
        .await
        .map_err(|db_err| IngesterError::AssetIndexError(db_err.to_string()))?;

    Ok(())
}

#[allow(clippy::too_many_arguments)]
pub async fn upsert_asset_creators<T>(
    txn: &T,
    id: Vec<u8>,
    creators: &Vec<Creator>,
    slot_updated: i64,
    seq: i64,
) -> Result<(), IngesterError>
where
    T: ConnectionTrait + TransactionTrait,
{
    // Vec to hold base creator information.
    let mut db_creators = Vec::with_capacity(creators.len());

    if creators.is_empty() {
        // Bubblegum supports empty creator array.  In this case insert an empty Vec
        // for the creator.
        db_creators.push(asset_creators::ActiveModel {
            asset_id: Set(id.clone()),
            position: Set(0),
            creator: Set(vec![]),
            share: Set(100),
            verified: Set(false),
            slot_updated: Set(Some(slot_updated)),
            seq: Set(Some(seq)),
            ..Default::default()
        });
    } else {
        // Set to prevent duplicates.
        let mut creators_set = HashSet::new();

        for (i, c) in creators.iter().enumerate() {
            if creators_set.contains(&c.address) {
                continue;
            }

            db_creators.push(asset_creators::ActiveModel {
                asset_id: Set(id.clone()),
                position: Set(i as i16),
                creator: Set(c.address.to_bytes().to_vec()),
                share: Set(c.share as i32),
                verified: Set(c.verified),
                slot_updated: Set(Some(slot_updated)),
                seq: Set(Some(seq)),
                ..Default::default()
            });

            creators_set.insert(c.address);
        }
    }

    // This statement will update base information for each creator.
    let mut query = asset_creators::Entity::insert_many(db_creators)
        .on_conflict(
            OnConflict::columns([
                asset_creators::Column::AssetId,
                asset_creators::Column::Position,
            ])
            .update_columns([
                asset_creators::Column::Creator,
                asset_creators::Column::Share,
                asset_creators::Column::Verified,
                asset_creators::Column::SlotUpdated,
                asset_creators::Column::Seq,
            ])
            .to_owned(),
        )
        .build(DbBackend::Postgres);

    query.sql = format!(
        "{} WHERE (asset_creators.seq != 0 AND excluded.seq >= asset_creators.seq) OR asset_creators.seq IS NULL",
        query.sql
    );

    txn.execute(query).await?;

    Ok(())
}

pub async fn upsert_asset_authority<T>(
    txn: &T,
    asset_id: Vec<u8>,
    authority: Vec<u8>,
    slot_updated: i64,
    seq: i64,
) -> Result<(), IngesterError>
where
    T: ConnectionTrait + TransactionTrait,
{
    let model = asset_authority::ActiveModel {
        asset_id: Set(asset_id),
        authority: Set(authority),
        seq: Set(seq),
        slot_updated: Set(slot_updated),
        ..Default::default()
    };

    // This value is only written during `mint_V1`` or after an item is decompressed, so do not
    // attempt to modify any existing values:
    // `ON CONFLICT ('asset_id') DO NOTHING`.
    let query = asset_authority::Entity::insert(model)
        .on_conflict(
            OnConflict::columns([asset_authority::Column::AssetId])
                .do_nothing()
                .to_owned(),
        )
        .build(DbBackend::Postgres);

    txn.execute(query)
        .await
        .map_err(|db_err| IngesterError::AssetIndexError(db_err.to_string()))?;

    Ok(())
}<|MERGE_RESOLUTION|>--- conflicted
+++ resolved
@@ -13,10 +13,7 @@
     query::*, sea_query::OnConflict, ActiveValue::Set, ColumnTrait, DbBackend, EntityTrait,
 };
 use spl_account_compression::events::ChangeLogEventV1;
-<<<<<<< HEAD
-=======
 use std::collections::HashSet;
->>>>>>> 9315f1a0
 
 pub async fn save_changelog_event<'c, T>(
     change_log_event: &ChangeLogEventV1,
