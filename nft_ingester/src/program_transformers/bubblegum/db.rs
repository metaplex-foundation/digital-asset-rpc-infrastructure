use crate::error::IngesterError;
use digital_asset_types::dao::{
<<<<<<< HEAD
    asset, asset_creators, asset_grouping, cl_audits_v2, cl_items,
    sea_orm_active_enums::Instruction,
};
use log::{debug, error};
use mpl_bubblegum::types::Collection;
use sea_orm::{query::*, sea_query::OnConflict, ActiveValue::Set, DbBackend, EntityTrait};
use spl_account_compression::events::ChangeLogEventV1;
=======
    asset, asset_authority, asset_creators, asset_data, asset_grouping, backfill_items, cl_audits,
    cl_items,
    sea_orm_active_enums::{
        ChainMutability, Mutability, OwnerType, RoyaltyTargetType, SpecificationAssetClass,
        SpecificationVersions,
    },
};
use log::{debug, info};
use mpl_bubblegum::types::{Collection, Creator};
use sea_orm::{
    query::*, sea_query::OnConflict, ActiveValue::Set, ColumnTrait, DbBackend, EntityTrait,
};
use spl_account_compression::events::ChangeLogEventV1;
use std::collections::HashSet;
>>>>>>> c572af92

pub async fn save_changelog_event<'c, T>(
    change_log_event: &ChangeLogEventV1,
    slot: u64,
    txn_id: &str,
    txn: &T,
    instruction: &str,
) -> Result<u64, IngesterError>
where
    T: ConnectionTrait + TransactionTrait,
{
    insert_change_log(change_log_event, slot, txn_id, txn, instruction).await?;
    Ok(change_log_event.seq)
}

const fn node_idx_to_leaf_idx(index: i64, tree_height: u32) -> i64 {
    index - 2i64.pow(tree_height)
}

pub async fn insert_change_log<'c, T>(
    change_log_event: &ChangeLogEventV1,
    _slot: u64,
    txn_id: &str,
    txn: &T,
    instruction: &str,
) -> Result<(), IngesterError>
where
    T: ConnectionTrait + TransactionTrait,
{
    let mut i: i64 = 0;
    let depth = change_log_event.path.len() - 1;
    let tree_id = change_log_event.id.as_ref();
    for p in change_log_event.path.iter() {
        let node_idx = p.index as i64;
        debug!(
            "seq {}, index {} level {}, node {:?}, txn: {:?}, instruction {}",
            change_log_event.seq,
            p.index,
            i,
            bs58::encode(p.node).into_string(),
            txn_id,
            instruction
        );
        let leaf_idx = if i == 0 {
            Some(node_idx_to_leaf_idx(node_idx, depth as u32))
        } else {
            None
        };

        let item = cl_items::ActiveModel {
            tree: Set(tree_id.to_vec()),
            level: Set(i),
            node_idx: Set(node_idx),
            hash: Set(p.node.as_ref().to_vec()),
            seq: Set(change_log_event.seq as i64),
            leaf_idx: Set(leaf_idx),
            ..Default::default()
        };

<<<<<<< HEAD
=======
        let audit_item: Option<cl_audits::ActiveModel> = if cl_audits {
            let mut ai: cl_audits::ActiveModel = item.clone().into();
            ai.tx = Set(txn_id.to_string());
            Some(ai)
        } else {
            None
        };

>>>>>>> c572af92
        i += 1;
        let mut query = cl_items::Entity::insert(item)
            .on_conflict(
                OnConflict::columns([cl_items::Column::Tree, cl_items::Column::NodeIdx])
                    .update_columns([
                        cl_items::Column::Hash,
                        cl_items::Column::Seq,
                        cl_items::Column::LeafIdx,
                        cl_items::Column::Level,
                    ])
                    .to_owned(),
            )
            .build(DbBackend::Postgres);
        query.sql = format!("{} WHERE excluded.seq > cl_items.seq", query.sql);
        txn.execute(query)
            .await
            .map_err(|db_err| IngesterError::StorageWriteError(db_err.to_string()))?;
    }

    // Insert the audit item after the insert into cl_items have been completed
    let tx_id_bytes = bs58::decode(txn_id)
        .into_vec()
        .map_err(|_e| IngesterError::ChangeLogEventMalformed)?;
    let audit_item_v2 = cl_audits_v2::ActiveModel {
        tree: Set(tree_id.to_vec()),
        leaf_idx: Set(change_log_event.index as i64),
        seq: Set(change_log_event.seq as i64),
        tx: Set(tx_id_bytes),
        instruction: Set(Instruction::from_str(instruction)),
        ..Default::default()
    };
    let query = cl_audits_v2::Entity::insert(audit_item_v2)
        .on_conflict(
            OnConflict::columns([
                cl_audits_v2::Column::Tree,
                cl_audits_v2::Column::LeafIdx,
                cl_audits_v2::Column::Seq,
            ])
            .do_nothing()
            .to_owned(),
        )
        .build(DbBackend::Postgres);
    match txn.execute(query).await {
        Ok(_) => {}
        Err(e) => {
            error!("Error while inserting into cl_audits_v2: {:?}", e);
        }
    }

    Ok(())
}

#[allow(clippy::too_many_arguments)]
pub async fn upsert_asset_with_leaf_info<T>(
    txn: &T,
    id: Vec<u8>,
    nonce: i64,
    tree_id: Vec<u8>,
    leaf: Vec<u8>,
    data_hash: [u8; 32],
    creator_hash: [u8; 32],
    seq: i64,
) -> Result<(), IngesterError>
where
    T: ConnectionTrait + TransactionTrait,
{
    let data_hash = bs58::encode(data_hash).into_string().trim().to_string();
    let creator_hash = bs58::encode(creator_hash).into_string().trim().to_string();
    let model = asset::ActiveModel {
        id: Set(id),
        nonce: Set(Some(nonce)),
        tree_id: Set(Some(tree_id)),
        leaf: Set(Some(leaf)),
        data_hash: Set(Some(data_hash)),
        creator_hash: Set(Some(creator_hash)),
        leaf_seq: Set(Some(seq)),
        ..Default::default()
    };

    let mut query = asset::Entity::insert(model)
        .on_conflict(
            OnConflict::column(asset::Column::Id)
                .update_columns([
                    asset::Column::Nonce,
                    asset::Column::TreeId,
                    asset::Column::Leaf,
                    asset::Column::DataHash,
                    asset::Column::CreatorHash,
                    asset::Column::LeafSeq,
                ])
                .to_owned(),
        )
        .build(DbBackend::Postgres);

    // Do not overwrite changes that happened after decompression (asset.seq = 0).
    // Do not overwrite changes from a later Bubblegum instruction.
    query.sql = format!(
        "{} WHERE (asset.seq != 0 OR asset.seq IS NULL) AND (excluded.leaf_seq >= asset.leaf_seq OR asset.leaf_seq IS NULL)",
        query.sql
    );

    txn.execute(query)
        .await
        .map_err(|db_err| IngesterError::StorageWriteError(db_err.to_string()))?;

    Ok(())
}

pub async fn upsert_asset_with_leaf_and_compression_info_for_decompression<T>(
    txn: &T,
    id: Vec<u8>,
) -> Result<(), IngesterError>
where
    T: ConnectionTrait + TransactionTrait,
{
    let model = asset::ActiveModel {
        id: Set(id.clone()),
        nonce: Set(Some(0)),
        tree_id: Set(None),
        leaf: Set(None),
        data_hash: Set(None),
        creator_hash: Set(None),
        compressed: Set(false),
        compressible: Set(false),
        supply: Set(1),
        supply_mint: Set(Some(id)),
        seq: Set(Some(0)),
        ..Default::default()
    };

    let mut query = asset::Entity::insert(model)
        .on_conflict(
            OnConflict::column(asset::Column::Id)
                .update_columns([
                    asset::Column::Nonce,
                    asset::Column::TreeId,
                    asset::Column::Leaf,
                    asset::Column::DataHash,
                    asset::Column::CreatorHash,
                    asset::Column::LeafSeq,
                    asset::Column::Compressed,
                    asset::Column::Compressible,
                    asset::Column::Supply,
                    asset::Column::SupplyMint,
                    asset::Column::Seq,
                ])
                .to_owned(),
        )
        .build(DbBackend::Postgres);

    // Do not overwrite changes that happened after decompression (asset.seq = 0).
    query.sql = format!("{} WHERE asset.seq != 0 OR asset.seq IS NULL", query.sql);

    txn.execute(query)
        .await
        .map_err(|db_err| IngesterError::StorageWriteError(db_err.to_string()))?;

    Ok(())
}

pub async fn upsert_asset_with_owner_and_delegate_info<T>(
    txn: &T,
    id: Vec<u8>,
    owner: Vec<u8>,
    delegate: Option<Vec<u8>>,
    seq: i64,
) -> Result<(), IngesterError>
where
    T: ConnectionTrait + TransactionTrait,
{
    let model = asset::ActiveModel {
        id: Set(id),
        owner: Set(Some(owner)),
        delegate: Set(delegate),
        owner_delegate_seq: Set(Some(seq)),
        ..Default::default()
    };

    let mut query = asset::Entity::insert(model)
        .on_conflict(
            OnConflict::column(asset::Column::Id)
                .update_columns([
                    asset::Column::Owner,
                    asset::Column::Delegate,
                    asset::Column::OwnerDelegateSeq,
                ])
                .to_owned(),
        )
        .build(DbBackend::Postgres);

    // Do not overwrite changes that happened after decompression (asset.seq = 0).
    // Do not overwrite changes from a later Bubblegum instruction.
    query.sql = format!(
            "{} WHERE (asset.seq != 0 OR asset.seq IS NULL) AND (excluded.owner_delegate_seq >= asset.owner_delegate_seq OR asset.owner_delegate_seq IS NULL)",
            query.sql
        );

    txn.execute(query)
        .await
        .map_err(|db_err| IngesterError::StorageWriteError(db_err.to_string()))?;

    Ok(())
}

pub async fn upsert_asset_with_compression_info<T>(
    txn: &T,
    id: Vec<u8>,
    compressed: bool,
    compressible: bool,
    supply: i64,
    supply_mint: Option<Vec<u8>>,
) -> Result<(), IngesterError>
where
    T: ConnectionTrait + TransactionTrait,
{
    let model = asset::ActiveModel {
        id: Set(id),
        compressed: Set(compressed),
        compressible: Set(compressible),
        supply: Set(supply),
        supply_mint: Set(supply_mint),
        ..Default::default()
    };

    let mut query = asset::Entity::insert(model)
        .on_conflict(
            OnConflict::columns([asset::Column::Id])
                .update_columns([
                    asset::Column::Compressed,
                    asset::Column::Compressible,
                    asset::Column::Supply,
                    asset::Column::SupplyMint,
                ])
                .to_owned(),
        )
        .build(DbBackend::Postgres);

    // Do not overwrite changes that happened after decompression (asset.seq = 0).
    query.sql = format!("{} WHERE asset.seq != 0 OR asset.seq IS NULL", query.sql);
    txn.execute(query).await?;

    Ok(())
}

pub async fn upsert_asset_with_seq<T>(txn: &T, id: Vec<u8>, seq: i64) -> Result<(), IngesterError>
where
    T: ConnectionTrait + TransactionTrait,
{
    let model = asset::ActiveModel {
        id: Set(id),
        seq: Set(Some(seq)),
        ..Default::default()
    };

    let mut query = asset::Entity::insert(model)
        .on_conflict(
            OnConflict::column(asset::Column::Id)
                .update_columns([asset::Column::Seq])
                .to_owned(),
        )
        .build(DbBackend::Postgres);

    // Do not overwrite changes that happened after decompression (asset.seq = 0).
    // Do not overwrite changes from a later Bubblegum instruction.
    query.sql = format!(
        "{} WHERE (asset.seq != 0 AND excluded.seq >= asset.seq) OR asset.seq IS NULL",
        query.sql
    );

    txn.execute(query)
        .await
        .map_err(|db_err| IngesterError::StorageWriteError(db_err.to_string()))?;

    Ok(())
}

pub async fn upsert_collection_info<T>(
    txn: &T,
    asset_id: Vec<u8>,
    collection: Option<Collection>,
    slot_updated: i64,
    seq: i64,
) -> Result<(), IngesterError>
where
    T: ConnectionTrait + TransactionTrait,
{
    let (group_value, verified) = match collection {
        Some(c) => (Some(c.key.to_string()), c.verified),
        None => (None, false),
    };

    let model = asset_grouping::ActiveModel {
        asset_id: Set(asset_id),
        group_key: Set("collection".to_string()),
        group_value: Set(group_value),
        verified: Set(verified),
        slot_updated: Set(Some(slot_updated)),
        group_info_seq: Set(Some(seq)),
        ..Default::default()
    };

    let mut query = asset_grouping::Entity::insert(model)
        .on_conflict(
            OnConflict::columns([
                asset_grouping::Column::AssetId,
                asset_grouping::Column::GroupKey,
            ])
            .update_columns([
                asset_grouping::Column::GroupValue,
                asset_grouping::Column::Verified,
                asset_grouping::Column::SlotUpdated,
                asset_grouping::Column::GroupInfoSeq,
            ])
            .to_owned(),
        )
        .build(DbBackend::Postgres);

    // Do not overwrite changes that happened after decompression (asset_grouping.group_info_seq = 0).
    query.sql = format!(
        "{} WHERE (asset_grouping.group_info_seq != 0 AND excluded.group_info_seq >= asset_grouping.group_info_seq) OR asset_grouping.group_info_seq IS NULL",
        query.sql
    );

    txn.execute(query)
        .await
        .map_err(|db_err| IngesterError::StorageWriteError(db_err.to_string()))?;

    Ok(())
}

#[allow(clippy::too_many_arguments)]
pub async fn upsert_asset_data<T>(
    txn: &T,
    id: Vec<u8>,
    chain_data_mutability: ChainMutability,
    chain_data: JsonValue,
    metadata_url: String,
    metadata_mutability: Mutability,
    metadata: JsonValue,
    slot_updated: i64,
    reindex: Option<bool>,
    raw_name: Vec<u8>,
    raw_symbol: Vec<u8>,
    seq: i64,
) -> Result<(), IngesterError>
where
    T: ConnectionTrait + TransactionTrait,
{
    let model = asset_data::ActiveModel {
        id: Set(id.clone()),
        chain_data_mutability: Set(chain_data_mutability),
        chain_data: Set(chain_data),
        metadata_url: Set(metadata_url),
        metadata_mutability: Set(metadata_mutability),
        metadata: Set(metadata),
        slot_updated: Set(slot_updated),
        reindex: Set(reindex),
        raw_name: Set(Some(raw_name)),
        raw_symbol: Set(Some(raw_symbol)),
        base_info_seq: Set(Some(seq)),
    };

    let mut query = asset_data::Entity::insert(model)
        .on_conflict(
            OnConflict::columns([asset_data::Column::Id])
                .update_columns([
                    asset_data::Column::ChainDataMutability,
                    asset_data::Column::ChainData,
                    asset_data::Column::MetadataUrl,
                    asset_data::Column::MetadataMutability,
                    // Don't update asset_data::Column::Metadata if it already exists.  Even if we
                    // are indexing `update_metadata`` and there's a new URI, the new background
                    // task will overwrite it.
                    asset_data::Column::SlotUpdated,
                    asset_data::Column::Reindex,
                    asset_data::Column::RawName,
                    asset_data::Column::RawSymbol,
                    asset_data::Column::BaseInfoSeq,
                ])
                .to_owned(),
        )
        .build(DbBackend::Postgres);

    // Do not overwrite changes that happened after decompression (asset_data.base_info_seq = 0).
    // Do not overwrite changes from a later Bubblegum instruction.
    query.sql = format!(
        "{} WHERE (asset_data.base_info_seq != 0 AND excluded.base_info_seq >= asset_data.base_info_seq) OR asset_data.base_info_seq IS NULL",
        query.sql
    );
    txn.execute(query)
        .await
        .map_err(|db_err| IngesterError::StorageWriteError(db_err.to_string()))?;

    Ok(())
}

#[allow(clippy::too_many_arguments)]
pub async fn upsert_asset_base_info<T>(
    txn: &T,
    id: Vec<u8>,
    owner_type: OwnerType,
    frozen: bool,
    specification_version: SpecificationVersions,
    specification_asset_class: SpecificationAssetClass,
    royalty_target_type: RoyaltyTargetType,
    royalty_target: Option<Vec<u8>>,
    royalty_amount: i32,
    slot_updated: i64,
    seq: i64,
) -> Result<(), IngesterError>
where
    T: ConnectionTrait + TransactionTrait,
{
    // Set base info for asset.
    let asset_model = asset::ActiveModel {
        id: Set(id.clone()),
        owner_type: Set(owner_type),
        frozen: Set(frozen),
        specification_version: Set(Some(specification_version)),
        specification_asset_class: Set(Some(specification_asset_class)),
        royalty_target_type: Set(royalty_target_type),
        royalty_target: Set(royalty_target),
        royalty_amount: Set(royalty_amount),
        asset_data: Set(Some(id.clone())),
        slot_updated: Set(Some(slot_updated)),
        base_info_seq: Set(Some(seq)),
        ..Default::default()
    };

    // Upsert asset table base info.
    let mut query = asset::Entity::insert(asset_model)
        .on_conflict(
            OnConflict::columns([asset::Column::Id])
                .update_columns([
                    asset::Column::OwnerType,
                    asset::Column::Frozen,
                    asset::Column::SpecificationVersion,
                    asset::Column::SpecificationAssetClass,
                    asset::Column::RoyaltyTargetType,
                    asset::Column::RoyaltyTarget,
                    asset::Column::RoyaltyAmount,
                    asset::Column::AssetData,
                    asset::Column::SlotUpdated,
                    asset::Column::BaseInfoSeq,
                ])
                .to_owned(),
        )
        .build(DbBackend::Postgres);
    query.sql = format!(
            "{} WHERE (asset.seq != 0 OR asset.seq IS NULL) AND (excluded.base_info_seq >= asset.base_info_seq OR asset.base_info_seq IS NULL)",
            query.sql
        );

    txn.execute(query)
        .await
        .map_err(|db_err| IngesterError::AssetIndexError(db_err.to_string()))?;

    Ok(())
}

#[allow(clippy::too_many_arguments)]
pub async fn upsert_asset_creators<T>(
    txn: &T,
    id: Vec<u8>,
    creators: &Vec<Creator>,
    slot_updated: i64,
    seq: i64,
) -> Result<(), IngesterError>
where
    T: ConnectionTrait + TransactionTrait,
{
    // Vec to hold base creator information.
    let mut db_creators = Vec::with_capacity(creators.len());

    if creators.is_empty() {
        // Bubblegum supports empty creator array.  In this case insert an empty Vec
        // for the creator.
        db_creators.push(asset_creators::ActiveModel {
            asset_id: Set(id.clone()),
            position: Set(0),
            creator: Set(vec![]),
            share: Set(100),
            verified: Set(false),
            slot_updated: Set(Some(slot_updated)),
            seq: Set(Some(seq)),
            ..Default::default()
        });
    } else {
        // Set to prevent duplicates.
        let mut creators_set = HashSet::new();

        for (i, c) in creators.iter().enumerate() {
            if creators_set.contains(&c.address) {
                continue;
            }

            db_creators.push(asset_creators::ActiveModel {
                asset_id: Set(id.clone()),
                position: Set(i as i16),
                creator: Set(c.address.to_bytes().to_vec()),
                share: Set(c.share as i32),
                verified: Set(c.verified),
                slot_updated: Set(Some(slot_updated)),
                seq: Set(Some(seq)),
                ..Default::default()
            });

            creators_set.insert(c.address);
        }
    }

    // This statement will update base information for each creator.
    let mut query = asset_creators::Entity::insert_many(db_creators)
        .on_conflict(
            OnConflict::columns([
                asset_creators::Column::AssetId,
                asset_creators::Column::Position,
            ])
            .update_columns([
                asset_creators::Column::Creator,
                asset_creators::Column::Share,
                asset_creators::Column::Verified,
                asset_creators::Column::SlotUpdated,
                asset_creators::Column::Seq,
            ])
            .to_owned(),
        )
        .build(DbBackend::Postgres);

    query.sql = format!(
        "{} WHERE (asset_creators.seq != 0 AND excluded.seq >= asset_creators.seq) OR asset_creators.seq IS NULL",
        query.sql
    );

    txn.execute(query).await?;

    Ok(())
}

pub async fn upsert_asset_authority<T>(
    txn: &T,
    asset_id: Vec<u8>,
    authority: Vec<u8>,
    slot_updated: i64,
    seq: i64,
) -> Result<(), IngesterError>
where
    T: ConnectionTrait + TransactionTrait,
{
    let model = asset_authority::ActiveModel {
        asset_id: Set(asset_id),
        authority: Set(authority),
        seq: Set(seq),
        slot_updated: Set(slot_updated),
        ..Default::default()
    };

    // This value is only written during `mint_V1`` or after an item is decompressed, so do not
    // attempt to modify any existing values:
    // `ON CONFLICT ('asset_id') DO NOTHING`.
    let query = asset_authority::Entity::insert(model)
        .on_conflict(
            OnConflict::columns([asset_authority::Column::AssetId])
                .do_nothing()
                .to_owned(),
        )
        .build(DbBackend::Postgres);

    txn.execute(query)
        .await
        .map_err(|db_err| IngesterError::AssetIndexError(db_err.to_string()))?;

    Ok(())
}<|MERGE_RESOLUTION|>--- conflicted
+++ resolved
@@ -1,19 +1,10 @@
 use crate::error::IngesterError;
 use digital_asset_types::dao::{
-<<<<<<< HEAD
-    asset, asset_creators, asset_grouping, cl_audits_v2, cl_items,
-    sea_orm_active_enums::Instruction,
-};
-use log::{debug, error};
-use mpl_bubblegum::types::Collection;
-use sea_orm::{query::*, sea_query::OnConflict, ActiveValue::Set, DbBackend, EntityTrait};
-use spl_account_compression::events::ChangeLogEventV1;
-=======
-    asset, asset_authority, asset_creators, asset_data, asset_grouping, backfill_items, cl_audits,
+    asset, asset_authority, asset_creators, asset_data, asset_grouping, backfill_items, cl_audits_v2,
     cl_items,
     sea_orm_active_enums::{
         ChainMutability, Mutability, OwnerType, RoyaltyTargetType, SpecificationAssetClass,
-        SpecificationVersions,
+        SpecificationVersions, Instruction
     },
 };
 use log::{debug, info};
@@ -23,7 +14,7 @@
 };
 use spl_account_compression::events::ChangeLogEventV1;
 use std::collections::HashSet;
->>>>>>> c572af92
+
 
 pub async fn save_changelog_event<'c, T>(
     change_log_event: &ChangeLogEventV1,
@@ -83,17 +74,6 @@
             ..Default::default()
         };
 
-<<<<<<< HEAD
-=======
-        let audit_item: Option<cl_audits::ActiveModel> = if cl_audits {
-            let mut ai: cl_audits::ActiveModel = item.clone().into();
-            ai.tx = Set(txn_id.to_string());
-            Some(ai)
-        } else {
-            None
-        };
-
->>>>>>> c572af92
         i += 1;
         let mut query = cl_items::Entity::insert(item)
             .on_conflict(
