--- conflicted
+++ resolved
@@ -26,11 +26,7 @@
         let (collection, verify) = match payload {
             Payload::CollectionVerification {
                 collection, verify, ..
-<<<<<<< HEAD
-            } => (*collection, verify),
-=======
             } => (collection, verify),
->>>>>>> 9315f1a0
             _ => {
                 return Err(IngesterError::ParsingError(
                     "Ix not parsed correctly".to_string(),
@@ -73,11 +69,7 @@
             &multi_txn,
             id_bytes.to_vec(),
             Some(Collection {
-<<<<<<< HEAD
-                key: collection,
-=======
                 key: *collection,
->>>>>>> 9315f1a0
                 verified: *verify,
             }),
             bundle.slot as i64,
