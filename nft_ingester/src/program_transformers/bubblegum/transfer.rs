use super::save_changelog_event;
use crate::{
    error::IngesterError,
    program_transformers::bubblegum::{
        upsert_asset_with_leaf_info, upsert_asset_with_owner_and_delegate_info,
        upsert_asset_with_seq,
    },
};
use blockbuster::{
    instruction::InstructionBundle,
    programs::bubblegum::{BubblegumInstruction, LeafSchema},
};
use sea_orm::{ConnectionTrait, TransactionTrait};

pub async fn transfer<'c, T>(
    parsing_result: &BubblegumInstruction,
    bundle: &InstructionBundle<'c>,
    txn: &'c T,
    instruction: &str,
) -> Result<(), IngesterError>
where
    T: ConnectionTrait + TransactionTrait,
{
    if let (Some(le), Some(cl)) = (&parsing_result.leaf_update, &parsing_result.tree_update) {
<<<<<<< HEAD
        let seq = save_changelog_event(cl, bundle.slot, bundle.txn_id, txn, instruction).await?;
        #[allow(unreachable_patterns)]
        return match le.schema {
=======
        let seq = save_changelog_event(cl, bundle.slot, bundle.txn_id, txn, cl_audits).await?;

        match le.schema {
>>>>>>> c572af92
            LeafSchema::V1 {
                id,
                owner,
                delegate,
                ..
            } => {
                let id_bytes = id.to_bytes();
                let owner_bytes = owner.to_bytes().to_vec();
                let delegate = if owner == delegate || delegate.to_bytes() == [0; 32] {
                    None
                } else {
                    Some(delegate.to_bytes().to_vec())
                };
                let tree_id = cl.id.to_bytes();
                let nonce = cl.index as i64;

                // Begin a transaction.  If the transaction goes out of scope (i.e. one of the executions has
                // an error and this function returns it using the `?` operator), then the transaction is
                // automatically rolled back.
                let multi_txn = txn.begin().await?;

                // Partial update of asset table with just leaf.
                upsert_asset_with_leaf_info(
                    &multi_txn,
                    id_bytes.to_vec(),
                    nonce,
                    tree_id.to_vec(),
                    le.leaf_hash.to_vec(),
                    le.schema.data_hash(),
                    le.schema.creator_hash(),
                    seq as i64,
                )
                .await?;

                // Partial update of asset table with just leaf owner and delegate.
                upsert_asset_with_owner_and_delegate_info(
                    &multi_txn,
                    id_bytes.to_vec(),
                    owner_bytes,
                    delegate,
                    seq as i64,
                )
                .await?;

                upsert_asset_with_seq(&multi_txn, id_bytes.to_vec(), seq as i64).await?;

                multi_txn.commit().await?;

                return Ok(());
            }
        }
    }
    Err(IngesterError::ParsingError(
        "Ix not parsed correctly".to_string(),
    ))
}<|MERGE_RESOLUTION|>--- conflicted
+++ resolved
@@ -22,15 +22,9 @@
     T: ConnectionTrait + TransactionTrait,
 {
     if let (Some(le), Some(cl)) = (&parsing_result.leaf_update, &parsing_result.tree_update) {
-<<<<<<< HEAD
         let seq = save_changelog_event(cl, bundle.slot, bundle.txn_id, txn, instruction).await?;
         #[allow(unreachable_patterns)]
         return match le.schema {
-=======
-        let seq = save_changelog_event(cl, bundle.slot, bundle.txn_id, txn, cl_audits).await?;
-
-        match le.schema {
->>>>>>> c572af92
             LeafSchema::V1 {
                 id,
                 owner,
