use crate::{
    error::IngesterError,
    program_transformers::bubblegum::{
        save_changelog_event, upsert_asset_creators, upsert_asset_with_leaf_info,
        upsert_asset_with_owner_and_delegate_info, upsert_asset_with_seq,
    },
};
use blockbuster::{
    instruction::InstructionBundle,
    programs::bubblegum::{BubblegumInstruction, LeafSchema, Payload},
};
use log::debug;
use mpl_bubblegum::types::Creator;
use sea_orm::{ConnectionTrait, TransactionTrait};

pub async fn process<'c, T>(
    parsing_result: &BubblegumInstruction,
    bundle: &InstructionBundle<'c>,
    txn: &'c T,
<<<<<<< HEAD
    value: bool,
    instruction: &str,
=======
    cl_audits: bool,
>>>>>>> c572af92
) -> Result<(), IngesterError>
where
    T: ConnectionTrait + TransactionTrait,
{
    if let (Some(le), Some(cl), Some(payload)) = (
        &parsing_result.leaf_update,
        &parsing_result.tree_update,
        &parsing_result.payload,
    ) {
        let (updated_creators, creator, verify) = match payload {
            Payload::CreatorVerification {
                metadata,
                creator,
                verify,
            } => {
                let updated_creators: Vec<Creator> = metadata
                    .creators
                    .iter()
                    .map(|c| {
                        let mut c = c.clone();
                        if c.address == *creator {
                            c.verified = *verify
                        };
                        c
                    })
                    .collect();

                (updated_creators, creator, verify)
            }
            _ => {
                return Err(IngesterError::ParsingError(
                    "Ix not parsed correctly".to_string(),
                ));
            }
        };
        debug!(
            "Handling creator verification event for creator {} (verify: {}): {}",
            creator, verify, bundle.txn_id
        );
        let seq = save_changelog_event(cl, bundle.slot, bundle.txn_id, txn, instruction).await?;

        let asset_id_bytes = match le.schema {
            LeafSchema::V1 {
                id,
                owner,
                delegate,
                ..
            } => {
                let id_bytes = id.to_bytes();

                let owner_bytes = owner.to_bytes().to_vec();
                let delegate = if owner == delegate || delegate.to_bytes() == [0; 32] {
                    None
                } else {
                    Some(delegate.to_bytes().to_vec())
                };
                let tree_id = cl.id.to_bytes();
                let nonce = cl.index as i64;

                // Begin a transaction.  If the transaction goes out of scope (i.e. one of the executions has
                // an error and this function returns it using the `?` operator), then the transaction is
                // automatically rolled back.
                let multi_txn = txn.begin().await?;

                // Partial update of asset table with just leaf info.
                upsert_asset_with_leaf_info(
                    &multi_txn,
                    id_bytes.to_vec(),
                    nonce,
                    tree_id.to_vec(),
                    le.leaf_hash.to_vec(),
                    le.schema.data_hash(),
                    le.schema.creator_hash(),
                    seq as i64,
                )
                .await?;

                // Partial update of asset table with just leaf owner and delegate.
                upsert_asset_with_owner_and_delegate_info(
                    &multi_txn,
                    id_bytes.to_vec(),
                    owner_bytes,
                    delegate,
                    seq as i64,
                )
                .await?;

                upsert_asset_with_seq(&multi_txn, id_bytes.to_vec(), seq as i64).await?;

                multi_txn.commit().await?;

                id_bytes.to_vec()
            }
        };

        // Upsert creators to `asset_creators` table.
        upsert_asset_creators(
            txn,
            asset_id_bytes,
            &updated_creators,
            bundle.slot as i64,
            seq as i64,
        )
        .await?;

        return Ok(());
    }
    Err(IngesterError::ParsingError(
        "Ix not parsed correctly".to_string(),
    ))
}<|MERGE_RESOLUTION|>--- conflicted
+++ resolved
@@ -17,12 +17,8 @@
     parsing_result: &BubblegumInstruction,
     bundle: &InstructionBundle<'c>,
     txn: &'c T,
-<<<<<<< HEAD
     value: bool,
     instruction: &str,
-=======
-    cl_audits: bool,
->>>>>>> c572af92
 ) -> Result<(), IngesterError>
 where
     T: ConnectionTrait + TransactionTrait,
