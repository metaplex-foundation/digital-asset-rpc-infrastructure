mod account_updates;
mod ack;
mod backfiller;
pub mod config;
mod database;
pub mod error;
pub mod metrics;
mod program_transformers;
mod stream;
pub mod tasks;
mod transaction_notifications;

use crate::{
    account_updates::account_worker,
    ack::ack_worker,
    backfiller::setup_backfiller,
    config::{init_logger, rand_string, setup_config, IngesterRole, WorkerType},
    database::setup_database,
    error::IngesterError,
    metrics::setup_metrics,
    stream::StreamSizeTimer,
    tasks::{BgTask, DownloadMetadataTask, TaskManager},
    transaction_notifications::transaction_worker,
};
use cadence_macros::{is_global_default_set, statsd_count};
use chrono::Duration;
use clap::{arg, command, value_parser};
use log::{error, info};
<<<<<<< HEAD
use plerkle_messenger::{
    redis_messenger::RedisMessenger, ConsumptionType, ACCOUNT_BACKFILL_STREAM, ACCOUNT_STREAM,
    TRANSACTION_BACKFILL_STREAM, TRANSACTION_STREAM,
};
=======
use plerkle_messenger::{redis_messenger::RedisMessenger, ConsumptionType};
>>>>>>> c572af92
use std::{path::PathBuf, time};
use tokio::{signal, task::JoinSet};

#[tokio::main(flavor = "multi_thread")]
pub async fn main() -> Result<(), IngesterError> {
    init_logger();
    info!("Starting nft_ingester");

    let matches = command!()
        .arg(
            arg!(
                -c --config <FILE> "Sets a custom config file"
            )
            // We don't have syntax yet for optional options, so manually calling `required`
            .required(false)
            .value_parser(value_parser!(PathBuf)),
        )
        .get_matches();

    let config_path = matches.get_one::<PathBuf>("config");
    if let Some(config_path) = config_path {
        println!("Loading config from: {}", config_path.display());
    }

    // Setup Configuration and Metrics ---------------------------------------------

    // Pull Env variables into config struct
    let config = setup_config(config_path);

    // Optionally setup metrics if config demands it
    setup_metrics(&config);

    // One pool many clones, this thing is thread safe and send sync
    let database_pool = setup_database(config.clone()).await;

    // The role determines the processes that get run.
    let role = config.clone().role.unwrap_or(IngesterRole::All);

    info!("Starting Program with Role {}", role);
    // Tasks Setup -----------------------------------------------
    // This joinset maages all the tasks that are spawned.
    let mut tasks = JoinSet::new();
    let stream_metrics_timer = Duration::seconds(30).to_std().unwrap();

    // BACKGROUND TASKS --------------------------------------------
    //Setup definitions for background tasks
    let task_runner_config = config
        .background_task_runner_config
        .clone()
        .unwrap_or_default();
    let bg_task_definitions: Vec<Box<dyn BgTask>> = vec![Box::new(DownloadMetadataTask {
        lock_duration: task_runner_config.lock_duration,
        max_attempts: task_runner_config.max_attempts,
        timeout: Some(time::Duration::from_secs(
            task_runner_config.timeout.unwrap_or(3),
        )),
    })];

    let mut background_task_manager =
        TaskManager::new(rand_string(), database_pool.clone(), bg_task_definitions);
    // This is how we send new bg tasks
    let bg_task_listener = background_task_manager
        .start_listener(role == IngesterRole::BackgroundTaskRunner || role == IngesterRole::All);
    let bg_task_sender = background_task_manager.get_sender().unwrap();
    // Always listen for background tasks unless we are the bg task runner
    if role != IngesterRole::BackgroundTaskRunner {
        tasks.spawn(bg_task_listener);
    }
<<<<<<< HEAD
    let mut timer_acc = StreamSizeTimer::new(
        stream_metrics_timer,
        config.messenger_config.clone(),
        ACCOUNT_STREAM,
    )?;
    let mut timer_backfiller_acc = StreamSizeTimer::new(
        stream_metrics_timer,
        config.messenger_config.clone(),
        ACCOUNT_BACKFILL_STREAM,
    )?;
    let mut timer_txn = StreamSizeTimer::new(
        stream_metrics_timer,
        config.messenger_config.clone(),
        TRANSACTION_STREAM,
    )?;
    let mut timer_backfiller_txn = StreamSizeTimer::new(
        stream_metrics_timer,
        config.messenger_config.clone(),
        TRANSACTION_BACKFILL_STREAM,
    )?;

    if let Some(t) = timer_acc.start::<RedisMessenger>().await {
        tasks.spawn(t);
    }
    if let Some(t) = timer_backfiller_acc.start::<RedisMessenger>().await {
        tasks.spawn(t);
    }
    if let Some(t) = timer_txn.start::<RedisMessenger>().await {
        tasks.spawn(t);
    }
    if let Some(t) = timer_backfiller_txn.start::<RedisMessenger>().await {
        tasks.spawn(t);
    }
=======
>>>>>>> c572af92

    // Stream Consumers Setup -------------------------------------
    if role == IngesterRole::Ingester || role == IngesterRole::All {
        let workers = config.get_worker_config().clone();

        let (_ack_task, ack_sender) =
            ack_worker::<RedisMessenger>(config.get_messneger_client_config());
<<<<<<< HEAD
        for i in 0..config.get_account_stream_worker_count() {
            let _account = account_worker::<RedisMessenger>(
                database_pool.clone(),
                config.get_messneger_client_config(),
                bg_task_sender.clone(),
                ack_sender.clone(),
                if i == 0 {
                    ConsumptionType::Redeliver
                } else {
                    ConsumptionType::New
                },
                ACCOUNT_STREAM,
            );
        }
        for i in 0..config.get_account_backfill_stream_worker_count() {
            let _account_backfill = account_worker::<RedisMessenger>(
                database_pool.clone(),
                config.get_messneger_client_config(),
                bg_task_sender.clone(),
                ack_sender.clone(),
                if i == 0 {
                    ConsumptionType::Redeliver
                } else {
                    ConsumptionType::New
                },
                ACCOUNT_BACKFILL_STREAM,
            );
        }
        for i in 0..config.get_transaction_stream_worker_count() {
            let _txn = transaction_worker::<RedisMessenger>(
                database_pool.clone(),
                config.get_messneger_client_config(),
                bg_task_sender.clone(),
                ack_sender.clone(),
                if i == 0 {
                    ConsumptionType::Redeliver
                } else {
                    ConsumptionType::New
                },
                TRANSACTION_STREAM,
            );
        }
        for i in 0..config.get_transaction_backfill_stream_worker_count() {
            let _txn_backfill = transaction_worker::<RedisMessenger>(
                database_pool.clone(),
                config.get_messneger_client_config(),
                bg_task_sender.clone(),
                ack_sender.clone(),
                if i == 0 {
                    ConsumptionType::Redeliver
                } else {
                    ConsumptionType::New
                },
                TRANSACTION_BACKFILL_STREAM,
            );
=======

        // iterate all the workers
        for worker in workers {
            let stream_name = Box::leak(Box::new(worker.stream_name.to_owned()));

            let mut timer_worker = StreamSizeTimer::new(
                stream_metrics_timer,
                config.messenger_config.clone(),
                stream_name.as_str(),
            )?;

            if let Some(t) = timer_worker.start::<RedisMessenger>().await {
                tasks.spawn(t);
            }

            for i in 0..worker.worker_count {
                if worker.worker_type == WorkerType::Account {
                    let _account = account_worker::<RedisMessenger>(
                        database_pool.clone(),
                        config.get_messneger_client_config(),
                        bg_task_sender.clone(),
                        ack_sender.clone(),
                        if i == 0 {
                            ConsumptionType::Redeliver
                        } else {
                            ConsumptionType::New
                        },
                        stream_name,
                    );
                } else if worker.worker_type == WorkerType::Transaction {
                    let _txn = transaction_worker::<RedisMessenger>(
                        database_pool.clone(),
                        config.get_messneger_client_config(),
                        bg_task_sender.clone(),
                        ack_sender.clone(),
                        if i == 0 {
                            ConsumptionType::Redeliver
                        } else {
                            ConsumptionType::New
                        },
                        config.cl_audits.unwrap_or(false),
                        stream_name,
                    );
                }
            }
>>>>>>> c572af92
        }
    }
    // Stream Size Timers ----------------------------------------
    // Setup Stream Size Timers, these are small processes that run every 60 seconds and farm metrics for the size of the streams.
    // If metrics are disabled, these will not run.
    if role == IngesterRole::BackgroundTaskRunner || role == IngesterRole::All {
        let background_runner_config = config.clone().background_task_runner_config;
        tasks.spawn(background_task_manager.start_runner(background_runner_config));
    }
    // Backfiller Setup ------------------------------------------
    if role == IngesterRole::Backfiller || role == IngesterRole::All {
        let backfiller = setup_backfiller::<RedisMessenger>(database_pool.clone(), config.clone());
        tasks.spawn(backfiller);
    }

    let roles_str = role.to_string();
    metric! {
        statsd_count!("ingester.startup", 1, "role" => &roles_str, "version" => config.code_version.unwrap_or("unknown"));
    }
    match signal::ctrl_c().await {
        Ok(()) => {}
        Err(err) => {
            error!("Unable to listen for shutdown signal: {}", err);
            // we also shut down in case of error
        }
    }

    tasks.shutdown().await;

    Ok(())
}<|MERGE_RESOLUTION|>--- conflicted
+++ resolved
@@ -26,14 +26,10 @@
 use chrono::Duration;
 use clap::{arg, command, value_parser};
 use log::{error, info};
-<<<<<<< HEAD
 use plerkle_messenger::{
     redis_messenger::RedisMessenger, ConsumptionType, ACCOUNT_BACKFILL_STREAM, ACCOUNT_STREAM,
     TRANSACTION_BACKFILL_STREAM, TRANSACTION_STREAM,
 };
-=======
-use plerkle_messenger::{redis_messenger::RedisMessenger, ConsumptionType};
->>>>>>> c572af92
 use std::{path::PathBuf, time};
 use tokio::{signal, task::JoinSet};
 
@@ -102,42 +98,6 @@
     if role != IngesterRole::BackgroundTaskRunner {
         tasks.spawn(bg_task_listener);
     }
-<<<<<<< HEAD
-    let mut timer_acc = StreamSizeTimer::new(
-        stream_metrics_timer,
-        config.messenger_config.clone(),
-        ACCOUNT_STREAM,
-    )?;
-    let mut timer_backfiller_acc = StreamSizeTimer::new(
-        stream_metrics_timer,
-        config.messenger_config.clone(),
-        ACCOUNT_BACKFILL_STREAM,
-    )?;
-    let mut timer_txn = StreamSizeTimer::new(
-        stream_metrics_timer,
-        config.messenger_config.clone(),
-        TRANSACTION_STREAM,
-    )?;
-    let mut timer_backfiller_txn = StreamSizeTimer::new(
-        stream_metrics_timer,
-        config.messenger_config.clone(),
-        TRANSACTION_BACKFILL_STREAM,
-    )?;
-
-    if let Some(t) = timer_acc.start::<RedisMessenger>().await {
-        tasks.spawn(t);
-    }
-    if let Some(t) = timer_backfiller_acc.start::<RedisMessenger>().await {
-        tasks.spawn(t);
-    }
-    if let Some(t) = timer_txn.start::<RedisMessenger>().await {
-        tasks.spawn(t);
-    }
-    if let Some(t) = timer_backfiller_txn.start::<RedisMessenger>().await {
-        tasks.spawn(t);
-    }
-=======
->>>>>>> c572af92
 
     // Stream Consumers Setup -------------------------------------
     if role == IngesterRole::Ingester || role == IngesterRole::All {
@@ -145,63 +105,6 @@
 
         let (_ack_task, ack_sender) =
             ack_worker::<RedisMessenger>(config.get_messneger_client_config());
-<<<<<<< HEAD
-        for i in 0..config.get_account_stream_worker_count() {
-            let _account = account_worker::<RedisMessenger>(
-                database_pool.clone(),
-                config.get_messneger_client_config(),
-                bg_task_sender.clone(),
-                ack_sender.clone(),
-                if i == 0 {
-                    ConsumptionType::Redeliver
-                } else {
-                    ConsumptionType::New
-                },
-                ACCOUNT_STREAM,
-            );
-        }
-        for i in 0..config.get_account_backfill_stream_worker_count() {
-            let _account_backfill = account_worker::<RedisMessenger>(
-                database_pool.clone(),
-                config.get_messneger_client_config(),
-                bg_task_sender.clone(),
-                ack_sender.clone(),
-                if i == 0 {
-                    ConsumptionType::Redeliver
-                } else {
-                    ConsumptionType::New
-                },
-                ACCOUNT_BACKFILL_STREAM,
-            );
-        }
-        for i in 0..config.get_transaction_stream_worker_count() {
-            let _txn = transaction_worker::<RedisMessenger>(
-                database_pool.clone(),
-                config.get_messneger_client_config(),
-                bg_task_sender.clone(),
-                ack_sender.clone(),
-                if i == 0 {
-                    ConsumptionType::Redeliver
-                } else {
-                    ConsumptionType::New
-                },
-                TRANSACTION_STREAM,
-            );
-        }
-        for i in 0..config.get_transaction_backfill_stream_worker_count() {
-            let _txn_backfill = transaction_worker::<RedisMessenger>(
-                database_pool.clone(),
-                config.get_messneger_client_config(),
-                bg_task_sender.clone(),
-                ack_sender.clone(),
-                if i == 0 {
-                    ConsumptionType::Redeliver
-                } else {
-                    ConsumptionType::New
-                },
-                TRANSACTION_BACKFILL_STREAM,
-            );
-=======
 
         // iterate all the workers
         for worker in workers {
@@ -247,7 +150,6 @@
                     );
                 }
             }
->>>>>>> c572af92
         }
     }
     // Stream Size Timers ----------------------------------------
