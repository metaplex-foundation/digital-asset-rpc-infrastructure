--- conflicted
+++ resolved
@@ -6,55 +6,6 @@
 publish = { workspace = true }
 
 [dependencies]
-<<<<<<< HEAD
-digital_asset_types = { path = "../digital_asset_types", features = [
-  "json_types",
-  "sql_types",
-] }
-jsonrpsee = { version = "0.16.2", features = ["server", "macros"] }
-jsonrpsee-core = { version = "0.16.2", features = ["server"] }
-tower-http = { version = "0.3.5", features = ["full"] }
-tower = { version = "0.4.13", features = ["full"] }
-hyper = "0.14.23"
-tracing = "0.1.35"
-metrics = "0.20.1"
-figment = { version = "0.10.6", features = ["env"] }
-serde = "1.0.137"
-thiserror = "1.0.31"
-tokio = { version = "1.23.0" }
-async-trait = "0.1.56"
-serde_json = "1.0.81"
-cadence = "0.29.0"
-cadence-macros = "0.29.0"
-sqlx = { version = "0.6.2", features = [
-  "macros",
-  "runtime-tokio-rustls",
-  "postgres",
-  "uuid",
-  "offline",
-  "json",
-] }
-sea-orm = { version = "0.10.6", features = [
-  "macros",
-  "runtime-tokio-rustls",
-  "sqlx-postgres",
-] }
-tokio-postgres = "0.7.7"
-solana-sdk = "~1.16.16"
-bs58 = "0.4.0"
-log = "0.4.17"
-env_logger = "0.10"
-schemars = "0.8.6"
-schemars_derive = "0.8.6"
-open-rpc-derive = { version = "0.0.4" }
-open-rpc-schema = { version = "0.0.4" }
-blockbuster = { version = "0.9.0-beta.1", git = "https://github.com/Honeycomb-Protocol/blockbuster.git", branch = "beta" }
-anchor-lang = "0.28.0"
-mpl-token-metadata = { version = "=2.0.0-beta.1", features = ["serde-feature"] }
-mpl-candy-machine-core = { version = "2.0.1", features = ["no-entrypoint"] }
-mpl-bubblegum = "1.0.1-beta.3"
-mpl-candy-guard = { version = "2.0.0", features = ["no-entrypoint"] }
-=======
 anchor-lang = { workspace = true }
 async-trait = { workspace = true }
 blockbuster = { workspace = true }
@@ -90,5 +41,4 @@
 tracing = { workspace = true }
 
 [lints]
-workspace = true
->>>>>>> c572af92
+workspace = true