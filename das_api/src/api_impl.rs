use digital_asset_types::{
    dapi::candy_machines_by_size::get_candy_machines_by_size,
    rpc::{filter::CandyMachineSorting, response::CandyMachineList},
};
use sea_orm::{ConnectionTrait, DbBackend, Statement};
use {
    crate::api::ApiContract,
    crate::config::Config,
    crate::validation::validate_pubkey,
    crate::DasApiError,
    async_trait::async_trait,
    digital_asset_types::{
        dapi::{
            asset::*, assets_by_creator::*, assets_by_group::*, assets_by_owner::*,
            candy_machine::*, candy_machines_by_creator::*, change_logs::*,
<<<<<<< HEAD
            listed_assets_by_owner::*, offers_by_owner::*,
        },
        rpc::{
            filter::{AssetSorting, ListingSorting, OfferSorting},
            response::{AssetList, ListingsList, OfferList},
=======
            listed_assets_by_owner::*, offers_by_owner::*, search_assets::*,candy_machines_by_size::*
        },
        rpc::{
            filter::{AssetSorting,CandyMachineSorting, ListingSorting, OfferSorting},
            response::{AssetList, ListingsList, OfferList,CandyMachineList},
>>>>>>> 43678450
            Asset, AssetProof, CandyMachine,
        },
    },
    sea_orm::{DatabaseConnection, DbErr, SqlxPostgresConnector},
    sqlx::postgres::PgPoolOptions,
};

pub struct DasApi {
    db_connection: DatabaseConnection,
}

impl DasApi {
    pub async fn from_config(config: Config) -> Result<Self, DasApiError> {
        let pool = PgPoolOptions::new()
            .max_connections(5)
            .connect(&*config.database_url)
            .await?;

        let conn = SqlxPostgresConnector::from_sqlx_postgres_pool(pool);
        Ok(DasApi {
            db_connection: conn,
        })
    }
}

pub fn not_found(asset_id: &String) -> DbErr {
    DbErr::RecordNotFound(format!("Asset Proof for {} Not Found", asset_id))
}

#[async_trait]
impl ApiContract for DasApi {
    async fn check_health(self: &DasApi) -> Result<(), DasApiError> {
        &self
            .db_connection
            .execute(Statement::from_string(
                DbBackend::Postgres,
                "SELECT 1".to_string(),
            ))
            .await?;
        Ok(())
    }

    async fn get_asset_proof(self: &DasApi, asset_id: String) -> Result<AssetProof, DasApiError> {
        let id = validate_pubkey(asset_id.clone())?;
        let id_bytes = id.to_bytes().to_vec();
        get_proof_for_asset(&self.db_connection, id_bytes)
            .await
            .and_then(|p| {
                println!("Proof: {:?}", p);
                if p.proof.len() == 0 {
                    return Err(not_found(&asset_id));
                }
                Ok(p)
            })
            .map_err(Into::into)
    }

    async fn get_asset(self: &DasApi, asset_id: String) -> Result<Asset, DasApiError> {
        let id = validate_pubkey(asset_id.clone())?;
        let id_bytes = id.to_bytes().to_vec();
        get_asset(&self.db_connection, id_bytes)
            .await
            .map_err(Into::into)
    }

    async fn get_assets_by_owner(
        self: &DasApi,
        owner_address: String,
        sort_by: AssetSorting,
        limit: u32,
        page: u32,
        before: String,
        after: String,
    ) -> Result<AssetList, DasApiError> {
        let owner_address = validate_pubkey(owner_address.clone())?;
        let owner_address_bytes = owner_address.to_bytes().to_vec();
        if page > 0 && (!before.is_empty() || !after.is_empty()) {
            return Err(DasApiError::PaginationError);
        };

        if !before.is_empty() || !after.is_empty() {
            return Err(DasApiError::PaginationError);
        };

        let before = if !before.is_empty() {
            validate_pubkey(before.clone())?.to_bytes().to_vec()
        } else {
            before.as_bytes().to_vec()
        };

        let after = if !after.is_empty() {
            validate_pubkey(after.clone())?.to_bytes().to_vec()
        } else {
            after.as_bytes().to_vec()
        };

        get_assets_by_owner(
            &self.db_connection,
            owner_address_bytes,
            sort_by,
            limit,
            page,
            before,
            after,
        )
        .await
        .map_err(Into::into)
    }

    async fn get_listed_assets_by_owner(
        self: &DasApi,
        owner_address: String,
        sort_by: ListingSorting,
        limit: u32,
        page: u32,
        before: String,
        after: String,
    ) -> Result<ListingsList, DasApiError> {
        let owner_address = validate_pubkey(owner_address.clone())?;
        let owner_address_bytes = owner_address.to_bytes().to_vec();
        if page > 0 && (!before.is_empty() || !after.is_empty()) {
            return Err(DasApiError::PaginationError);
        };

        if !before.is_empty() || !after.is_empty() {
            return Err(DasApiError::PaginationError);
        };

        let before = if !before.is_empty() {
            validate_pubkey(before.clone())?.to_bytes().to_vec()
        } else {
            before.as_bytes().to_vec()
        };

        let after = if !after.is_empty() {
            validate_pubkey(after.clone())?.to_bytes().to_vec()
        } else {
            after.as_bytes().to_vec()
        };

        get_listed_assets_by_owner(
            &self.db_connection,
            owner_address_bytes,
            sort_by,
            limit,
            page,
            before,
            after,
        )
        .await
        .map_err(Into::into)
    }

    async fn get_offers_by_owner(
        self: &DasApi,
        owner_address: String,
        sort_by: OfferSorting,
        limit: u32,
        page: u32,
        before: String,
        after: String,
    ) -> Result<OfferList, DasApiError> {
        let owner_address = validate_pubkey(owner_address.clone())?;
        let owner_address_bytes = owner_address.to_bytes().to_vec();
        if page > 0 && (!before.is_empty() || !after.is_empty()) {
            return Err(DasApiError::PaginationError);
        };

        if !before.is_empty() || !after.is_empty() {
            return Err(DasApiError::PaginationError);
        };

        let before = if !before.is_empty() {
            validate_pubkey(before.clone())?.to_bytes().to_vec()
        } else {
            before.as_bytes().to_vec()
        };

        let after = if !after.is_empty() {
            validate_pubkey(after.clone())?.to_bytes().to_vec()
        } else {
            after.as_bytes().to_vec()
        };

        get_offers_by_owner(
            &self.db_connection,
            owner_address_bytes,
            sort_by,
            limit,
            page,
            before,
            after,
        )
        .await
        .map_err(Into::into)
    }

    async fn get_assets_by_group(
        self: &DasApi,
        group_expression: Vec<String>,
        sort_by: AssetSorting,
        limit: u32,
        page: u32,
        before: String,
        after: String,
    ) -> Result<AssetList, DasApiError> {
        let group_values = group_expression
            .into_iter()
            .map(|x| validate_pubkey(x).unwrap().to_string())
            .collect::<Vec<String>>();

        if page > 0 && (!before.is_empty() || !after.is_empty()) {
            return Err(DasApiError::PaginationError);
        };

        if !before.is_empty() || !after.is_empty() {
            return Err(DasApiError::PaginationError);
        };

        let before = if !before.is_empty() {
            validate_pubkey(before.clone())?.to_bytes().to_vec()
        } else {
            before.as_bytes().to_vec()
        };

        let after = if !after.is_empty() {
            validate_pubkey(after.clone())?.to_bytes().to_vec()
        } else {
            after.as_bytes().to_vec()
        };

        get_assets_by_group(
            &self.db_connection,
            group_values,
            sort_by,
            limit,
            page,
            before,
            after,
        )
        .await
        .map_err(Into::into)
    }

    async fn get_assets_by_creator(
        self: &DasApi,
        creator_expression: Vec<String>,
        sort_by: AssetSorting,
        limit: u32,
        page: u32,
        before: String,
        after: String,
    ) -> Result<AssetList, DasApiError> {
        let creator_addresses = creator_expression
            .into_iter()
            .map(|x| validate_pubkey(x).unwrap().to_bytes().to_vec())
            .collect::<Vec<_>>();

        if page > 0 && (!before.is_empty() || !after.is_empty()) {
            return Err(DasApiError::PaginationError);
        };

        if !before.is_empty() || !after.is_empty() {
            return Err(DasApiError::PaginationError);
        };
        let before = if !before.is_empty() {
            validate_pubkey(before.clone())?.to_bytes().to_vec()
        } else {
            before.as_bytes().to_vec()
        };

        let after = if !after.is_empty() {
            validate_pubkey(after.clone())?.to_bytes().to_vec()
        } else {
            after.as_bytes().to_vec()
        };

        get_assets_by_creator(
            &self.db_connection,
            creator_addresses,
            sort_by,
            limit,
            page,
            before,
            after,
        )
        .await
        .map_err(Into::into)
    }

    async fn search_assets(
        &self,
        search_expression: serde_json::Value,
        sort_by: AssetSorting,
        limit: u32,
        page: u32,
        before: String,
        after: String,
    ) -> Result<AssetList, DasApiError> {
        // Deserialize search assets query
        let search_assets_query: SearchAssetsQuery = serde_json::from_value(search_expression)?;

        // Execute query
        search_assets(
            &self.db_connection,
            search_assets_query,
            sort_by,
            limit,
            page,
            before.as_bytes().to_vec(),
            after.as_bytes().to_vec(),
        )
        .await
        .map_err(Into::into)
    }

    async fn get_candy_machine(
        self: &DasApi,
        candy_machine_id: String,
    ) -> Result<CandyMachine, DasApiError> {
        let id = validate_pubkey(candy_machine_id.clone())?;
        let id_bytes = id.to_bytes().to_vec();
        get_candy_machine(&self.db_connection, id_bytes)
            .await
            .map_err(Into::into)
    }

    async fn get_candy_machines_by_creator(
        self: &DasApi,
        creator_expression: Vec<String>,
        sort_by: CandyMachineSorting,
        limit: u32,
        page: u32,
        before: String,
        after: String,
    ) -> Result<CandyMachineList, DasApiError> {
        let creator_addresses = creator_expression
            .into_iter()
            .map(|x| validate_pubkey(x).unwrap().to_bytes().to_vec())
            .collect::<Vec<_>>();

        if page > 0 && (!before.is_empty() || !after.is_empty()) {
            return Err(DasApiError::PaginationError);
        };

        if !before.is_empty() || !after.is_empty() {
            return Err(DasApiError::PaginationError);
        };
        let before = if !before.is_empty() {
            validate_pubkey(before.clone())?.to_bytes().to_vec()
        } else {
            before.as_bytes().to_vec()
        };

        let after = if !after.is_empty() {
            validate_pubkey(after.clone())?.to_bytes().to_vec()
        } else {
            after.as_bytes().to_vec()
        };

        get_candy_machines_by_creator(
            &self.db_connection,
            creator_addresses,
            sort_by,
            limit,
            page,
            before,
            after,
        )
        .await
        .map_err(Into::into)
    }

    async fn get_candy_machines_by_size(
        self: &DasApi,
        candy_machine_size: u64,
        sort_by: CandyMachineSorting,
        limit: u32,
        page: u32,
        before: String,
        after: String,
    ) -> Result<CandyMachineList, DasApiError> {
        if page > 0 && (!before.is_empty() || !after.is_empty()) {
            return Err(DasApiError::PaginationError);
        };

        if !before.is_empty() || !after.is_empty() {
            return Err(DasApiError::PaginationError);
        };
        let before = if !before.is_empty() {
            validate_pubkey(before.clone())?.to_bytes().to_vec()
        } else {
            before.as_bytes().to_vec()
        };

        let after = if !after.is_empty() {
            validate_pubkey(after.clone())?.to_bytes().to_vec()
        } else {
            after.as_bytes().to_vec()
        };

        get_candy_machines_by_size(
            &self.db_connection,
            candy_machine_size,
            sort_by,
            limit,
            page,
            before,
            after,
        )
        .await
        .map_err(Into::into)
    }

    async fn get_candy_machine(
        self: &DasApi,
        candy_machine_id: String,
    ) -> Result<CandyMachine, DasApiError> {
        let id = validate_pubkey(candy_machine_id.clone())?;
        let id_bytes = id.to_bytes().to_vec();
        get_candy_machine(&self.db_connection, id_bytes)
            .await
            .map_err(Into::into)
    }

    async fn get_candy_machines_by_creator(
        self: &DasApi,
        creator_expression: Vec<String>,
        sort_by: CandyMachineSorting,
        limit: u32,
        page: u32,
        before: String,
        after: String,
    ) -> Result<CandyMachineList, DasApiError> {
        let creator_addresses = creator_expression
            .into_iter()
            .map(|x| validate_pubkey(x).unwrap().to_bytes().to_vec())
            .collect::<Vec<_>>();

        if page > 0 && (!before.is_empty() || !after.is_empty()) {
            return Err(DasApiError::PaginationError);
        };

        if !before.is_empty() || !after.is_empty() {
            return Err(DasApiError::PaginationError);
        };
        let before = if !before.is_empty() {
            validate_pubkey(before.clone())?.to_bytes().to_vec()
        } else {
            before.as_bytes().to_vec()
        };

        let after = if !after.is_empty() {
            validate_pubkey(after.clone())?.to_bytes().to_vec()
        } else {
            after.as_bytes().to_vec()
        };

        get_candy_machines_by_creator(
            &self.db_connection,
            creator_addresses,
            sort_by,
            limit,
            page,
            before,
            after,
        )
        .await
        .map_err(Into::into)
    }

    async fn get_candy_machines_by_size(
        self: &DasApi,
        candy_machine_size: u64,
        sort_by: CandyMachineSorting,
        limit: u32,
        page: u32,
        before: String,
        after: String,
    ) -> Result<CandyMachineList, DasApiError> {
        if page > 0 && (!before.is_empty() || !after.is_empty()) {
            return Err(DasApiError::PaginationError);
        };

        if !before.is_empty() || !after.is_empty() {
            return Err(DasApiError::PaginationError);
        };
        let before = if !before.is_empty() {
            validate_pubkey(before.clone())?.to_bytes().to_vec()
        } else {
            before.as_bytes().to_vec()
        };

        let after = if !after.is_empty() {
            validate_pubkey(after.clone())?.to_bytes().to_vec()
        } else {
            after.as_bytes().to_vec()
        };

        get_candy_machines_by_size(
            &self.db_connection,
            candy_machine_size,
            sort_by,
            limit,
            page,
            before,
            after,
        )
        .await
        .map_err(Into::into)
    }
}<|MERGE_RESOLUTION|>--- conflicted
+++ resolved
@@ -1,7 +1,3 @@
-use digital_asset_types::{
-    dapi::candy_machines_by_size::get_candy_machines_by_size,
-    rpc::{filter::CandyMachineSorting, response::CandyMachineList},
-};
 use sea_orm::{ConnectionTrait, DbBackend, Statement};
 use {
     crate::api::ApiContract,
@@ -13,19 +9,11 @@
         dapi::{
             asset::*, assets_by_creator::*, assets_by_group::*, assets_by_owner::*,
             candy_machine::*, candy_machines_by_creator::*, change_logs::*,
-<<<<<<< HEAD
-            listed_assets_by_owner::*, offers_by_owner::*,
-        },
-        rpc::{
-            filter::{AssetSorting, ListingSorting, OfferSorting},
-            response::{AssetList, ListingsList, OfferList},
-=======
             listed_assets_by_owner::*, offers_by_owner::*, search_assets::*,candy_machines_by_size::*
         },
         rpc::{
             filter::{AssetSorting,CandyMachineSorting, ListingSorting, OfferSorting},
             response::{AssetList, ListingsList, OfferList,CandyMachineList},
->>>>>>> 43678450
             Asset, AssetProof, CandyMachine,
         },
     },
@@ -439,102 +427,4 @@
         .await
         .map_err(Into::into)
     }
-
-    async fn get_candy_machine(
-        self: &DasApi,
-        candy_machine_id: String,
-    ) -> Result<CandyMachine, DasApiError> {
-        let id = validate_pubkey(candy_machine_id.clone())?;
-        let id_bytes = id.to_bytes().to_vec();
-        get_candy_machine(&self.db_connection, id_bytes)
-            .await
-            .map_err(Into::into)
-    }
-
-    async fn get_candy_machines_by_creator(
-        self: &DasApi,
-        creator_expression: Vec<String>,
-        sort_by: CandyMachineSorting,
-        limit: u32,
-        page: u32,
-        before: String,
-        after: String,
-    ) -> Result<CandyMachineList, DasApiError> {
-        let creator_addresses = creator_expression
-            .into_iter()
-            .map(|x| validate_pubkey(x).unwrap().to_bytes().to_vec())
-            .collect::<Vec<_>>();
-
-        if page > 0 && (!before.is_empty() || !after.is_empty()) {
-            return Err(DasApiError::PaginationError);
-        };
-
-        if !before.is_empty() || !after.is_empty() {
-            return Err(DasApiError::PaginationError);
-        };
-        let before = if !before.is_empty() {
-            validate_pubkey(before.clone())?.to_bytes().to_vec()
-        } else {
-            before.as_bytes().to_vec()
-        };
-
-        let after = if !after.is_empty() {
-            validate_pubkey(after.clone())?.to_bytes().to_vec()
-        } else {
-            after.as_bytes().to_vec()
-        };
-
-        get_candy_machines_by_creator(
-            &self.db_connection,
-            creator_addresses,
-            sort_by,
-            limit,
-            page,
-            before,
-            after,
-        )
-        .await
-        .map_err(Into::into)
-    }
-
-    async fn get_candy_machines_by_size(
-        self: &DasApi,
-        candy_machine_size: u64,
-        sort_by: CandyMachineSorting,
-        limit: u32,
-        page: u32,
-        before: String,
-        after: String,
-    ) -> Result<CandyMachineList, DasApiError> {
-        if page > 0 && (!before.is_empty() || !after.is_empty()) {
-            return Err(DasApiError::PaginationError);
-        };
-
-        if !before.is_empty() || !after.is_empty() {
-            return Err(DasApiError::PaginationError);
-        };
-        let before = if !before.is_empty() {
-            validate_pubkey(before.clone())?.to_bytes().to_vec()
-        } else {
-            before.as_bytes().to_vec()
-        };
-
-        let after = if !after.is_empty() {
-            validate_pubkey(after.clone())?.to_bytes().to_vec()
-        } else {
-            after.as_bytes().to_vec()
-        };
-
-        get_candy_machines_by_size(
-            &self.db_connection,
-            candy_machine_size,
-            sort_by,
-            limit,
-            page,
-            before,
-            after,
-        )
-        .await
-        .map_err(Into::into)
-    }
 }