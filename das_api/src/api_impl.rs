use digital_asset_types::{
    dapi::candy_machines_by_size::get_candy_machines_by_size,
    rpc::{filter::CandyMachineSorting, response::CandyMachineList},
};
use sea_orm::{ConnectionTrait, DbBackend, Statement};
use {
    crate::api::ApiContract,
    crate::config::Config,
    crate::validation::validate_pubkey,
    crate::DasApiError,
    async_trait::async_trait,
    digital_asset_types::{
        dapi::{
<<<<<<< HEAD
            asset::*, assets_by_creator::*, assets_by_group::*, assets_by_owner::*,
            candy_machine::*, candy_machines_by_creator::*, change_logs::*,
            listed_assets_by_owner::*, offers_by_owner::*,
=======
            asset::*, assets_by_creator::*, assets_by_group::*, assets_by_owner::*, change_logs::*,
            listed_assets_by_owner::*, offers_by_owner::*, search_assets::*,
>>>>>>> 41940ddb
        },
        rpc::{
            filter::{AssetSorting, ListingSorting, OfferSorting},
            response::{AssetList, ListingsList, OfferList},
            Asset, AssetProof, CandyMachine,
        },
    },
    sea_orm::{DatabaseConnection, DbErr, SqlxPostgresConnector},
    sqlx::postgres::PgPoolOptions,
};

pub struct DasApi {
    db_connection: DatabaseConnection,
}

impl DasApi {
    pub async fn from_config(config: Config) -> Result<Self, DasApiError> {
        let pool = PgPoolOptions::new()
            .max_connections(5)
            .connect(&*config.database_url)
            .await?;

        let conn = SqlxPostgresConnector::from_sqlx_postgres_pool(pool);
        Ok(DasApi {
            db_connection: conn,
        })
    }
}

pub fn not_found(asset_id: &String) -> DbErr {
    DbErr::RecordNotFound(format!("Asset Proof for {} Not Found", asset_id))
}

#[async_trait]
impl ApiContract for DasApi {
    async fn check_health(self: &DasApi) -> Result<(), DasApiError> {
        &self
            .db_connection
            .execute(Statement::from_string(
                DbBackend::Postgres,
                "SELECT 1".to_string(),
            ))
            .await?;
        Ok(())
    }

    async fn get_asset_proof(self: &DasApi, asset_id: String) -> Result<AssetProof, DasApiError> {
        let id = validate_pubkey(asset_id.clone())?;
        let id_bytes = id.to_bytes().to_vec();
        get_proof_for_asset(&self.db_connection, id_bytes)
            .await
            .and_then(|p| {
                println!("Proof: {:?}", p);
                if p.proof.len() == 0 {
                    return Err(not_found(&asset_id));
                }
                Ok(p)
            })
            .map_err(Into::into)
    }

    async fn get_asset(self: &DasApi, asset_id: String) -> Result<Asset, DasApiError> {
        let id = validate_pubkey(asset_id.clone())?;
        let id_bytes = id.to_bytes().to_vec();
        get_asset(&self.db_connection, id_bytes)
            .await
            .map_err(Into::into)
    }

    async fn get_assets_by_owner(
        self: &DasApi,
        owner_address: String,
        sort_by: AssetSorting,
        limit: u32,
        page: u32,
        before: String,
        after: String,
    ) -> Result<AssetList, DasApiError> {
        let owner_address = validate_pubkey(owner_address.clone())?;
        let owner_address_bytes = owner_address.to_bytes().to_vec();
        if page > 0 && (!before.is_empty() || !after.is_empty()) {
            return Err(DasApiError::PaginationError);
        };

        if !before.is_empty() || !after.is_empty() {
            return Err(DasApiError::PaginationError);
        };

        let before = if !before.is_empty() {
            validate_pubkey(before.clone())?.to_bytes().to_vec()
        } else {
            before.as_bytes().to_vec()
        };

        let after = if !after.is_empty() {
            validate_pubkey(after.clone())?.to_bytes().to_vec()
        } else {
            after.as_bytes().to_vec()
        };

        get_assets_by_owner(
            &self.db_connection,
            owner_address_bytes,
            sort_by,
            limit,
            page,
            before,
            after,
        )
        .await
        .map_err(Into::into)
    }

    async fn get_listed_assets_by_owner(
        self: &DasApi,
        owner_address: String,
        sort_by: ListingSorting,
        limit: u32,
        page: u32,
        before: String,
        after: String,
    ) -> Result<ListingsList, DasApiError> {
        let owner_address = validate_pubkey(owner_address.clone())?;
        let owner_address_bytes = owner_address.to_bytes().to_vec();
        if page > 0 && (!before.is_empty() || !after.is_empty()) {
            return Err(DasApiError::PaginationError);
        };

        if !before.is_empty() || !after.is_empty() {
            return Err(DasApiError::PaginationError);
        };

        let before = if !before.is_empty() {
            validate_pubkey(before.clone())?.to_bytes().to_vec()
        } else {
            before.as_bytes().to_vec()
        };

        let after = if !after.is_empty() {
            validate_pubkey(after.clone())?.to_bytes().to_vec()
        } else {
            after.as_bytes().to_vec()
        };

        get_listed_assets_by_owner(
            &self.db_connection,
            owner_address_bytes,
            sort_by,
            limit,
            page,
            before,
            after,
        )
        .await
        .map_err(Into::into)
    }

    async fn get_offers_by_owner(
        self: &DasApi,
        owner_address: String,
        sort_by: OfferSorting,
        limit: u32,
        page: u32,
        before: String,
        after: String,
    ) -> Result<OfferList, DasApiError> {
        let owner_address = validate_pubkey(owner_address.clone())?;
        let owner_address_bytes = owner_address.to_bytes().to_vec();
        if page > 0 && (!before.is_empty() || !after.is_empty()) {
            return Err(DasApiError::PaginationError);
        };

        if !before.is_empty() || !after.is_empty() {
            return Err(DasApiError::PaginationError);
        };

        let before = if !before.is_empty() {
            validate_pubkey(before.clone())?.to_bytes().to_vec()
        } else {
            before.as_bytes().to_vec()
        };

        let after = if !after.is_empty() {
            validate_pubkey(after.clone())?.to_bytes().to_vec()
        } else {
            after.as_bytes().to_vec()
        };

        get_offers_by_owner(
            &self.db_connection,
            owner_address_bytes,
            sort_by,
            limit,
            page,
            before,
            after,
        )
        .await
        .map_err(Into::into)
    }

    async fn get_assets_by_group(
        self: &DasApi,
        group_expression: Vec<String>,
        sort_by: AssetSorting,
        limit: u32,
        page: u32,
        before: String,
        after: String,
    ) -> Result<AssetList, DasApiError> {
        let group_values = group_expression
            .into_iter()
            .map(|x| validate_pubkey(x).unwrap().to_string())
            .collect::<Vec<String>>();

        if page > 0 && (!before.is_empty() || !after.is_empty()) {
            return Err(DasApiError::PaginationError);
        };

        if !before.is_empty() || !after.is_empty() {
            return Err(DasApiError::PaginationError);
        };

        let before = if !before.is_empty() {
            validate_pubkey(before.clone())?.to_bytes().to_vec()
        } else {
            before.as_bytes().to_vec()
        };

        let after = if !after.is_empty() {
            validate_pubkey(after.clone())?.to_bytes().to_vec()
        } else {
            after.as_bytes().to_vec()
        };

        get_assets_by_group(
            &self.db_connection,
            group_values,
            sort_by,
            limit,
            page,
            before,
            after,
        )
        .await
        .map_err(Into::into)
    }

    async fn get_assets_by_creator(
        self: &DasApi,
        creator_expression: Vec<String>,
        sort_by: AssetSorting,
        limit: u32,
        page: u32,
        before: String,
        after: String,
    ) -> Result<AssetList, DasApiError> {
        let creator_addresses = creator_expression
            .into_iter()
            .map(|x| validate_pubkey(x).unwrap().to_bytes().to_vec())
            .collect::<Vec<_>>();

        if page > 0 && (!before.is_empty() || !after.is_empty()) {
            return Err(DasApiError::PaginationError);
        };

        if !before.is_empty() || !after.is_empty() {
            return Err(DasApiError::PaginationError);
        };
        let before = if !before.is_empty() {
            validate_pubkey(before.clone())?.to_bytes().to_vec()
        } else {
            before.as_bytes().to_vec()
        };

        let after = if !after.is_empty() {
            validate_pubkey(after.clone())?.to_bytes().to_vec()
        } else {
            after.as_bytes().to_vec()
        };

        get_assets_by_creator(
            &self.db_connection,
            creator_addresses,
            sort_by,
            limit,
            page,
            before,
            after,
        )
        .await
        .map_err(Into::into)
    }

    async fn search_assets(
        &self,
        search_expression: serde_json::Value,
        sort_by: AssetSorting,
        limit: u32,
        page: u32,
        before: String,
        after: String,
    ) -> Result<AssetList, DasApiError> {
        // Deserialize search assets query
        let search_assets_query: SearchAssetsQuery = serde_json::from_value(search_expression)?;

        // Execute query
        search_assets(
            &self.db_connection,
            search_assets_query,
            sort_by,
            limit,
            page,
            before.as_bytes().to_vec(),
            after.as_bytes().to_vec(),
        )
        .await
        .map_err(Into::into)
    }

    async fn get_candy_machine(
        self: &DasApi,
        candy_machine_id: String,
    ) -> Result<CandyMachine, DasApiError> {
        let id = validate_pubkey(candy_machine_id.clone())?;
        let id_bytes = id.to_bytes().to_vec();
        get_candy_machine(&self.db_connection, id_bytes)
            .await
            .map_err(Into::into)
    }

    async fn get_candy_machines_by_creator(
        self: &DasApi,
        creator_expression: Vec<String>,
        sort_by: CandyMachineSorting,
        limit: u32,
        page: u32,
        before: String,
        after: String,
    ) -> Result<CandyMachineList, DasApiError> {
        let creator_addresses = creator_expression
            .into_iter()
            .map(|x| validate_pubkey(x).unwrap().to_bytes().to_vec())
            .collect::<Vec<_>>();

        if page > 0 && (!before.is_empty() || !after.is_empty()) {
            return Err(DasApiError::PaginationError);
        };

        if !before.is_empty() || !after.is_empty() {
            return Err(DasApiError::PaginationError);
        };
        let before = if !before.is_empty() {
            validate_pubkey(before.clone())?.to_bytes().to_vec()
        } else {
            before.as_bytes().to_vec()
        };

        let after = if !after.is_empty() {
            validate_pubkey(after.clone())?.to_bytes().to_vec()
        } else {
            after.as_bytes().to_vec()
        };

        get_candy_machines_by_creator(
            &self.db_connection,
            creator_addresses,
            sort_by,
            limit,
            page,
            before,
            after,
        )
        .await
        .map_err(Into::into)
    }

    async fn get_candy_machines_by_size(
        self: &DasApi,
        candy_machine_size: u64,
        sort_by: CandyMachineSorting,
        limit: u32,
        page: u32,
        before: String,
        after: String,
    ) -> Result<CandyMachineList, DasApiError> {
        if page > 0 && (!before.is_empty() || !after.is_empty()) {
            return Err(DasApiError::PaginationError);
        };

        if !before.is_empty() || !after.is_empty() {
            return Err(DasApiError::PaginationError);
        };
        let before = if !before.is_empty() {
            validate_pubkey(before.clone())?.to_bytes().to_vec()
        } else {
            before.as_bytes().to_vec()
        };

        let after = if !after.is_empty() {
            validate_pubkey(after.clone())?.to_bytes().to_vec()
        } else {
            after.as_bytes().to_vec()
        };

        get_candy_machines_by_size(
            &self.db_connection,
            candy_machine_size,
            sort_by,
            limit,
            page,
            before,
            after,
        )
        .await
        .map_err(Into::into)
    }
}<|MERGE_RESOLUTION|>--- conflicted
+++ resolved
@@ -1,7 +1,3 @@
-use digital_asset_types::{
-    dapi::candy_machines_by_size::get_candy_machines_by_size,
-    rpc::{filter::CandyMachineSorting, response::CandyMachineList},
-};
 use sea_orm::{ConnectionTrait, DbBackend, Statement};
 use {
     crate::api::ApiContract,
@@ -11,18 +7,13 @@
     async_trait::async_trait,
     digital_asset_types::{
         dapi::{
-<<<<<<< HEAD
             asset::*, assets_by_creator::*, assets_by_group::*, assets_by_owner::*,
             candy_machine::*, candy_machines_by_creator::*, change_logs::*,
-            listed_assets_by_owner::*, offers_by_owner::*,
-=======
-            asset::*, assets_by_creator::*, assets_by_group::*, assets_by_owner::*, change_logs::*,
-            listed_assets_by_owner::*, offers_by_owner::*, search_assets::*,
->>>>>>> 41940ddb
+            listed_assets_by_owner::*, offers_by_owner::*, search_assets::*,candy_machines_by_size::*
         },
         rpc::{
-            filter::{AssetSorting, ListingSorting, OfferSorting},
-            response::{AssetList, ListingsList, OfferList},
+            filter::{AssetSorting,CandyMachineSorting, ListingSorting, OfferSorting},
+            response::{AssetList, ListingsList, OfferList,CandyMachineList},
             Asset, AssetProof, CandyMachine,
         },
     },
