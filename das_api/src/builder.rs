use log::debug;

use crate::{api::*, DasApiError, RpcModule};
pub struct RpcApiBuilder;

impl RpcApiBuilder {
    pub fn build(
        contract: Box<dyn ApiContract>,
    ) -> Result<RpcModule<Box<dyn ApiContract>>, DasApiError> {
        let mut module = RpcModule::new(contract);
        module.register_async_method("healthz", |_rpc_params, rpc_context| async move {
            debug!("Checking Health");
            rpc_context.check_health().await.map_err(Into::into)
        })?;

        module.register_async_method("get_asset_proof", |rpc_params, rpc_context| async move {
            let payload = rpc_params.parse::<GetAssetProof>()?;
            rpc_context
                .get_asset_proof(payload)
                .await
                .map_err(Into::into)
        })?;
        module.register_alias("getAssetProof", "get_asset_proof")?;

<<<<<<< HEAD
        module.register_async_method("get_proof", |rpc_params, rpc_context| async move {
            let payload = rpc_params.parse::<LeafTreePayload>()?;
            rpc_context
                .get_proof(payload)
                .await
                .map_err(Into::into)
        })?;
        module.register_alias("getProof", "get_proof")?;

        module.register_async_method("get_compressed_data", |rpc_params, rpc_context| async move {
            let payload = rpc_params.parse::<LeafTreePayload>()?;
            rpc_context
                .get_compressed_data(payload)
                .await
                .map_err(Into::into)
        })?;
        module.register_alias("getCompressedData", "get_compressed_data")?;
=======
        module.register_async_method("get_asset_proofs", |rpc_params, rpc_context| async move {
            let payload = rpc_params.parse::<GetAssetProofs>()?;
            rpc_context
                .get_asset_proofs(payload)
                .await
                .map_err(Into::into)
        })?;
        module.register_alias("getAssetProofs", "get_asset_proofs")?;
        module.register_alias("get_asset_proof_batch", "get_asset_proofs")?;
        module.register_alias("getAssetProofBatch", "get_asset_proofs")?;
>>>>>>> c572af92

        module.register_async_method("get_asset", |rpc_params, rpc_context| async move {
            let payload = rpc_params.parse::<GetAsset>()?;
            rpc_context.get_asset(payload).await.map_err(Into::into)
        })?;
        module.register_alias("getAsset", "get_asset")?;

        module.register_async_method("get_assets", |rpc_params, rpc_context| async move {
            let payload = rpc_params.parse::<GetAssets>()?;
            rpc_context.get_assets(payload).await.map_err(Into::into)
        })?;
        module.register_alias("getAssets", "get_assets")?;
        module.register_alias("get_asset_batch", "get_assets")?;
        module.register_alias("getAssetBatch", "get_assets")?;

        module.register_async_method(
            "get_assets_by_owner",
            |rpc_params, rpc_context| async move {
                let payload = rpc_params.parse::<GetAssetsByOwner>()?;
                rpc_context
                    .get_assets_by_owner(payload)
                    .await
                    .map_err(Into::into)
            },
        )?;
        module.register_alias("getAssetsByOwner", "get_assets_by_owner")?;

        module.register_async_method(
            "get_assets_by_creator",
            |rpc_params, rpc_context| async move {
                let payload = rpc_params.parse::<GetAssetsByCreator>()?;
                rpc_context
                    .get_assets_by_creator(payload)
                    .await
                    .map_err(Into::into)
            },
        )?;
        module.register_alias("getAssetsByCreator", "get_assets_by_creator")?;

        module.register_async_method(
            "getAssetsByAuthority",
            |rpc_params, rpc_context| async move {
                let payload = rpc_params.parse::<GetAssetsByAuthority>()?;
                rpc_context
                    .get_assets_by_authority(payload)
                    .await
                    .map_err(Into::into)
            },
        )?;

        module.register_async_method(
            "get_assets_by_group",
            |rpc_params, rpc_context| async move {
                let payload = rpc_params.parse::<GetAssetsByGroup>()?;
                rpc_context
                    .get_assets_by_group(payload)
                    .await
                    .map_err(Into::into)
            },
        )?;
        module.register_alias("getAssetsByGroup", "get_assets_by_group")?;

        module.register_async_method("search_assets", |rpc_params, rpc_context| async move {
            let payload = rpc_params.parse::<SearchAssets>()?;
            rpc_context.search_assets(payload).await.map_err(Into::into)
        })?;
        module.register_alias("searchAssets", "search_assets")?;

        module.register_async_method("schema", |_, rpc_context| async move {
            Ok(rpc_context.schema())
        })?;

        Ok(module)
    }
}<|MERGE_RESOLUTION|>--- conflicted
+++ resolved
@@ -22,25 +22,24 @@
         })?;
         module.register_alias("getAssetProof", "get_asset_proof")?;
 
-<<<<<<< HEAD
         module.register_async_method("get_proof", |rpc_params, rpc_context| async move {
             let payload = rpc_params.parse::<LeafTreePayload>()?;
-            rpc_context
-                .get_proof(payload)
-                .await
-                .map_err(Into::into)
+            rpc_context.get_proof(payload).await.map_err(Into::into)
         })?;
         module.register_alias("getProof", "get_proof")?;
 
-        module.register_async_method("get_compressed_data", |rpc_params, rpc_context| async move {
-            let payload = rpc_params.parse::<LeafTreePayload>()?;
-            rpc_context
-                .get_compressed_data(payload)
-                .await
-                .map_err(Into::into)
-        })?;
+        module.register_async_method(
+            "get_compressed_data",
+            |rpc_params, rpc_context| async move {
+                let payload = rpc_params.parse::<LeafTreePayload>()?;
+                rpc_context
+                    .get_compressed_data(payload)
+                    .await
+                    .map_err(Into::into)
+            },
+        )?;
         module.register_alias("getCompressedData", "get_compressed_data")?;
-=======
+
         module.register_async_method("get_asset_proofs", |rpc_params, rpc_context| async move {
             let payload = rpc_params.parse::<GetAssetProofs>()?;
             rpc_context
@@ -51,7 +50,6 @@
         module.register_alias("getAssetProofs", "get_asset_proofs")?;
         module.register_alias("get_asset_proof_batch", "get_asset_proofs")?;
         module.register_alias("getAssetProofBatch", "get_asset_proofs")?;
->>>>>>> c572af92
 
         module.register_async_method("get_asset", |rpc_params, rpc_context| async move {
             let payload = rpc_params.parse::<GetAsset>()?;
