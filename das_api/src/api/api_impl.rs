use digital_asset_types::{
    dao::{
        scopes::asset::get_grouping,
        sea_orm_active_enums::{
            OwnerType, RoyaltyTargetType, SpecificationAssetClass, SpecificationVersions,
        },
        Cursor, PageOptions, SearchAssetsQuery,
    },
    dapi::{
<<<<<<< HEAD
        get_asset, get_assets_by_authority, get_assets_by_creator, get_assets_by_group,
        get_assets_by_owner, get_compressed_data, get_proof, get_proof_for_asset, search_assets,
=======
        get_asset, get_asset_proofs, get_assets, get_assets_by_authority, get_assets_by_creator,
        get_assets_by_group, get_assets_by_owner, get_proof_for_asset, search_assets,
    },
    rpc::{
        filter::{AssetSortBy, SearchConditionType},
        response::GetGroupingResponse,
>>>>>>> c572af92
    },
    rpc::{OwnershipModel, RoyaltyModel},
};
use open_rpc_derive::document_rpc;
use sea_orm::{sea_query::ConditionType, ConnectionTrait, DbBackend, Statement};

use crate::validation::{validate_opt_pubkey, validate_search_with_name};
use open_rpc_schema::document::OpenrpcDocument;
use {
    crate::api::*,
    crate::config::Config,
    crate::validation::validate_pubkey,
    crate::DasApiError,
    async_trait::async_trait,
    digital_asset_types::rpc::{response::AssetList, Asset, AssetProof, CompressedData},
    sea_orm::{DatabaseConnection, DbErr, SqlxPostgresConnector},
    sqlx::postgres::PgPoolOptions,
};

pub struct DasApi {
    db_connection: DatabaseConnection,
}

impl DasApi {
    pub async fn from_config(config: Config) -> Result<Self, DasApiError> {
        let pool = PgPoolOptions::new()
            .max_connections(250)
            .connect(&config.database_url)
            .await?;

        let conn = SqlxPostgresConnector::from_sqlx_postgres_pool(pool);
        Ok(DasApi {
            db_connection: conn,
        })
    }

    fn get_cursor(&self, cursor: &Option<String>) -> Result<Cursor, DasApiError> {
        match cursor {
            Some(cursor_b64) => {
                let cursor_vec = bs58::decode(cursor_b64)
                    .into_vec()
                    .map_err(|_| DasApiError::CursorValidationError(cursor_b64.clone()))?;
                let cursor_struct = Cursor {
                    id: Some(cursor_vec),
                };
                Ok(cursor_struct)
            }
            None => Ok(Cursor::default()),
        }
    }

    fn validate_pagination(
        &self,
        limit: Option<u32>,
        page: Option<u32>,
        before: &Option<String>,
        after: &Option<String>,
        cursor: &Option<String>,
        sorting: Option<AssetSorting>,
    ) -> Result<PageOptions, DasApiError> {
        let mut is_cursor_enabled = true;
        let mut page_opt = PageOptions::default();

        if let Some(limit) = limit {
            // make config item
            if limit > 1000 {
                return Err(DasApiError::PaginationExceededError);
            }
        }

        if let Some(page) = page {
            if page == 0 {
                return Err(DasApiError::PaginationEmptyError);
            }

            // make config item
            if before.is_some() || after.is_some() || cursor.is_some() {
                return Err(DasApiError::PaginationError);
            }

            is_cursor_enabled = false;
        }

        if let Some(before) = before {
            if cursor.is_some() {
                return Err(DasApiError::PaginationError);
            }
            if let Some(sort) = &sorting {
                if sort.sort_by != AssetSortBy::Id {
                    return Err(DasApiError::PaginationSortingValidationError);
                }
            }
            validate_pubkey(before.clone())?;
            is_cursor_enabled = false;
        }

        if let Some(after) = after {
            if cursor.is_some() {
                return Err(DasApiError::PaginationError);
            }
            if let Some(sort) = &sorting {
                if sort.sort_by != AssetSortBy::Id {
                    return Err(DasApiError::PaginationSortingValidationError);
                }
            }
            validate_pubkey(after.clone())?;
            is_cursor_enabled = false;
        }

        page_opt.limit = limit.map(|x| x as u64).unwrap_or(1000);
        if is_cursor_enabled {
            if let Some(sort) = &sorting {
                if sort.sort_by != AssetSortBy::Id {
                    return Err(DasApiError::PaginationSortingValidationError);
                }
                page_opt.cursor = Some(self.get_cursor(cursor)?);
            }
        } else {
            page_opt.page = page.map(|x| x as u64);
            page_opt.before = before
                .clone()
                .map(|x| bs58::decode(x).into_vec().unwrap_or_default());
            page_opt.after = after
                .clone()
                .map(|x| bs58::decode(x).into_vec().unwrap_or_default());
        }
        Ok(page_opt)
    }
}

pub fn not_found(asset_id: &String) -> DbErr {
    DbErr::RecordNotFound(format!("Proof for {} Not Found", asset_id))
}

#[document_rpc]
#[async_trait]
impl ApiContract for DasApi {
    async fn check_health(self: &DasApi) -> Result<(), DasApiError> {
        self.db_connection
            .execute(Statement::from_string(
                DbBackend::Postgres,
                "SELECT 1".to_string(),
            ))
            .await?;
        Ok(())
    }

    async fn get_asset_proof(
        self: &DasApi,
        payload: GetAssetProof,
    ) -> Result<AssetProof, DasApiError> {
        let id = validate_pubkey(payload.id.clone())?;
        let id_bytes = id.to_bytes().to_vec();
        get_proof_for_asset(&self.db_connection, id_bytes)
            .await
            .and_then(|p| {
                if p.proof.is_empty() {
                    return Err(not_found(&payload.id));
                }
                Ok(p)
            })
            .map_err(Into::into)
    }

<<<<<<< HEAD
    async fn get_compressed_data(
        &self,
        payload: LeafTreePayload,
    ) -> Result<CompressedData, DasApiError> {
        let tree = validate_pubkey(payload.tree.clone())?;
        let tree_bytes = tree.to_bytes().to_vec();
        get_compressed_data(&self.db_connection, tree_bytes, payload.leaf_idx)
            .await
            .map_err(Into::into)
    }

    async fn get_proof(self: &DasApi, payload: LeafTreePayload) -> Result<AssetProof, DasApiError> {
        let tree = validate_pubkey(payload.tree.clone())?;
        let tree_bytes = tree.to_bytes().to_vec();
        get_proof(&self.db_connection, tree_bytes, payload.leaf_idx)
            .await
            .and_then(|p| {
                if p.proof.is_empty() {
                    return Err(not_found(&format!(
                        "Tree {} Leaf {}",
                        payload.tree, payload.leaf_idx
                    )));
                }
                Ok(p)
            })
            .map_err(Into::into)
=======
    async fn get_asset_proofs(
        self: &DasApi,
        payload: GetAssetProofs,
    ) -> Result<HashMap<String, Option<AssetProof>>, DasApiError> {
        let GetAssetProofs { ids } = payload;

        let batch_size = ids.len();
        if batch_size > 1000 {
            return Err(DasApiError::BatchSizeExceededError);
        }

        let id_bytes = ids
            .iter()
            .map(|id| validate_pubkey(id.clone()).map(|id| id.to_bytes().to_vec()))
            .collect::<Result<Vec<Vec<u8>>, _>>()?;

        let proofs = get_asset_proofs(&self.db_connection, id_bytes).await?;

        let result: HashMap<String, Option<AssetProof>> = ids
            .iter()
            .map(|id| (id.clone(), proofs.get(id).cloned()))
            .collect();
        Ok(result)
>>>>>>> c572af92
    }

    async fn get_asset(self: &DasApi, payload: GetAsset) -> Result<Asset, DasApiError> {
        let GetAsset { id, options } = payload;
        let id_bytes = validate_pubkey(id.clone())?.to_bytes().to_vec();
        let options = options.unwrap_or_default();
        get_asset(&self.db_connection, id_bytes, &options)
            .await
            .map_err(Into::into)
    }

    async fn get_assets(
        self: &DasApi,
        payload: GetAssets,
    ) -> Result<Vec<Option<Asset>>, DasApiError> {
        let GetAssets { ids, options } = payload;

        let batch_size = ids.len();
        if batch_size > 1000 {
            return Err(DasApiError::BatchSizeExceededError);
        }

        let id_bytes = ids
            .iter()
            .map(|id| validate_pubkey(id.clone()).map(|id| id.to_bytes().to_vec()))
            .collect::<Result<Vec<Vec<u8>>, _>>()?;

        let options = options.unwrap_or_default();

        let assets = get_assets(&self.db_connection, id_bytes, batch_size as u64, &options).await?;

        let result: Vec<Option<Asset>> = ids.iter().map(|id| assets.get(id).cloned()).collect();
        Ok(result)
    }

    async fn get_assets_by_owner(
        self: &DasApi,
        payload: GetAssetsByOwner,
    ) -> Result<AssetList, DasApiError> {
        let GetAssetsByOwner {
            owner_address,
            sort_by,
            limit,
            page,
            before,
            after,
            options,
            cursor,
        } = payload;
        let before: Option<String> = before.filter(|before| !before.is_empty());
        let after: Option<String> = after.filter(|after| !after.is_empty());
        let owner_address = validate_pubkey(owner_address.clone())?;
        let owner_address_bytes = owner_address.to_bytes().to_vec();
        let sort_by = sort_by.unwrap_or_default();
        let options = options.unwrap_or_default();
        let page_options =
            self.validate_pagination(limit, page, &before, &after, &cursor, Some(sort_by))?;
        get_assets_by_owner(
            &self.db_connection,
            owner_address_bytes,
            sort_by,
            &page_options,
            &options,
        )
        .await
        .map_err(Into::into)
    }

    async fn get_assets_by_group(
        self: &DasApi,
        payload: GetAssetsByGroup,
    ) -> Result<AssetList, DasApiError> {
        let GetAssetsByGroup {
            group_key,
            group_value,
            sort_by,
            limit,
            page,
            before,
            after,
            options,
            cursor,
        } = payload;
        let before: Option<String> = before.filter(|before| !before.is_empty());
        let after: Option<String> = after.filter(|after| !after.is_empty());
        let sort_by = sort_by.unwrap_or_default();
        let options = options.unwrap_or_default();
        let page_options =
            self.validate_pagination(limit, page, &before, &after, &cursor, Some(sort_by))?;
        get_assets_by_group(
            &self.db_connection,
            group_key,
            group_value,
            sort_by,
            &page_options,
            &options,
        )
        .await
        .map_err(Into::into)
    }

    async fn get_assets_by_creator(
        self: &DasApi,
        payload: GetAssetsByCreator,
    ) -> Result<AssetList, DasApiError> {
        let GetAssetsByCreator {
            creator_address,
            only_verified,
            sort_by,
            limit,
            page,
            before,
            after,
            options,
            cursor,
        } = payload;
        let creator_address = validate_pubkey(creator_address.clone())?;
        let creator_address_bytes = creator_address.to_bytes().to_vec();

        let sort_by = sort_by.unwrap_or_default();
        let page_options =
            self.validate_pagination(limit, page, &before, &after, &cursor, Some(sort_by))?;
        let only_verified = only_verified.unwrap_or_default();
        let options = options.unwrap_or_default();
        get_assets_by_creator(
            &self.db_connection,
            creator_address_bytes,
            only_verified,
            sort_by,
            &page_options,
            &options,
        )
        .await
        .map_err(Into::into)
    }

    async fn get_assets_by_authority(
        self: &DasApi,
        payload: GetAssetsByAuthority,
    ) -> Result<AssetList, DasApiError> {
        let GetAssetsByAuthority {
            authority_address,
            sort_by,
            limit,
            page,
            before,
            after,
            options,
            cursor,
        } = payload;
        let sort_by = sort_by.unwrap_or_default();
        let authority_address = validate_pubkey(authority_address.clone())?;
        let authority_address_bytes = authority_address.to_bytes().to_vec();
        let options = options.unwrap_or_default();

        let page_options =
            self.validate_pagination(limit, page, &before, &after, &cursor, Some(sort_by))?;
        get_assets_by_authority(
            &self.db_connection,
            authority_address_bytes,
            sort_by,
            &page_options,
            &options,
        )
        .await
        .map_err(Into::into)
    }

    async fn search_assets(&self, payload: SearchAssets) -> Result<AssetList, DasApiError> {
        let SearchAssets {
            negate,
            condition_type,
            interface,
            owner_address,
            owner_type,
            creator_address,
            creator_verified,
            authority_address,
            grouping,
            delegate,
            frozen,
            supply,
            supply_mint,
            compressed,
            compressible,
            royalty_target_type,
            royalty_target,
            royalty_amount,
            burnt,
            sort_by,
            limit,
            page,
            before,
            after,
            json_uri,
            options,
            cursor,
            name,
        } = payload;

        // Deserialize search assets query
        let spec: Option<(SpecificationVersions, SpecificationAssetClass)> =
            interface.map(|x| x.into());
        let specification_version = spec.clone().map(|x| x.0);
        let specification_asset_class = spec.map(|x| x.1);
        let condition_type = condition_type.map(|x| match x {
            SearchConditionType::Any => ConditionType::Any,
            SearchConditionType::All => ConditionType::All,
        });
        let owner_address = validate_opt_pubkey(&owner_address)?;
        let name = validate_search_with_name(&name, &owner_address)?;
        let creator_address = validate_opt_pubkey(&creator_address)?;
        let delegate = validate_opt_pubkey(&delegate)?;

        let authority_address = validate_opt_pubkey(&authority_address)?;
        let supply_mint = validate_opt_pubkey(&supply_mint)?;
        let royalty_target = validate_opt_pubkey(&royalty_target)?;

        let owner_type = owner_type.map(|x| match x {
            OwnershipModel::Single => OwnerType::Single,
            OwnershipModel::Token => OwnerType::Token,
        });
        let royalty_target_type = royalty_target_type.map(|x| match x {
            RoyaltyModel::Creators => RoyaltyTargetType::Creators,
            RoyaltyModel::Fanout => RoyaltyTargetType::Fanout,
            RoyaltyModel::Single => RoyaltyTargetType::Single,
        });
        let saq = SearchAssetsQuery {
            negate,
            condition_type,
            specification_version,
            specification_asset_class,
            owner_address,
            owner_type,
            creator_address,
            creator_verified,
            authority_address,
            grouping,
            delegate,
            frozen,
            supply,
            supply_mint,
            compressed,
            compressible,
            royalty_target_type,
            royalty_target,
            royalty_amount,
            burnt,
            json_uri,
            name,
        };
        let options = options.unwrap_or_default();
        let sort_by = sort_by.unwrap_or_default();
        let page_options =
            self.validate_pagination(limit, page, &before, &after, &cursor, Some(sort_by))?;
        // Execute query
        search_assets(&self.db_connection, saq, sort_by, &page_options, &options)
            .await
            .map_err(Into::into)
    }

    async fn get_grouping(
        self: &DasApi,
        payload: GetGrouping,
    ) -> Result<GetGroupingResponse, DasApiError> {
        let GetGrouping {
            group_key,
            group_value,
        } = payload;
        let gs = get_grouping(&self.db_connection, group_key.clone(), group_value.clone()).await?;
        Ok(GetGroupingResponse {
            group_key,
            group_name: group_value,
            group_size: gs.size,
        })
    }
}<|MERGE_RESOLUTION|>--- conflicted
+++ resolved
@@ -7,19 +7,15 @@
         Cursor, PageOptions, SearchAssetsQuery,
     },
     dapi::{
-<<<<<<< HEAD
-        get_asset, get_assets_by_authority, get_assets_by_creator, get_assets_by_group,
-        get_assets_by_owner, get_compressed_data, get_proof, get_proof_for_asset, search_assets,
-=======
         get_asset, get_asset_proofs, get_assets, get_assets_by_authority, get_assets_by_creator,
-        get_assets_by_group, get_assets_by_owner, get_proof_for_asset, search_assets,
+        get_assets_by_group, get_assets_by_owner, get_compressed_data, get_proof,
+        get_proof_for_asset, search_assets,
     },
     rpc::{
         filter::{AssetSortBy, SearchConditionType},
         response::GetGroupingResponse,
->>>>>>> c572af92
+        OwnershipModel, RoyaltyModel,
     },
-    rpc::{OwnershipModel, RoyaltyModel},
 };
 use open_rpc_derive::document_rpc;
 use sea_orm::{sea_query::ConditionType, ConnectionTrait, DbBackend, Statement};
@@ -182,7 +178,6 @@
             .map_err(Into::into)
     }
 
-<<<<<<< HEAD
     async fn get_compressed_data(
         &self,
         payload: LeafTreePayload,
@@ -209,7 +204,8 @@
                 Ok(p)
             })
             .map_err(Into::into)
-=======
+    }
+
     async fn get_asset_proofs(
         self: &DasApi,
         payload: GetAssetProofs,
@@ -233,7 +229,6 @@
             .map(|id| (id.clone(), proofs.get(id).cloned()))
             .collect();
         Ok(result)
->>>>>>> c572af92
     }
 
     async fn get_asset(self: &DasApi, payload: GetAsset) -> Result<Asset, DasApiError> {
