use crate::{DasApiError, RpcModule};
use async_trait::async_trait;
use digital_asset_types::rpc::filter::{
    AssetSorting, CandyMachineSorting, ListingSorting, OfferSorting,
};
use digital_asset_types::rpc::response::{AssetList, CandyMachineList, ListingsList, OfferList};
use digital_asset_types::rpc::{Asset, AssetProof, CandyMachine};

#[async_trait]
pub trait ApiContract: Send + Sync + 'static {
    async fn check_health(&self) -> Result<(), DasApiError>;
    async fn get_asset_proof(&self, asset_id: String) -> Result<AssetProof, DasApiError>;
    async fn get_asset(&self, asset_id: String) -> Result<Asset, DasApiError>;
    async fn get_assets_by_owner(
        &self,
        owner_address: String,
        sort_by: AssetSorting,
        limit: u32,
        page: u32,
        before: String,
        after: String,
    ) -> Result<AssetList, DasApiError>;
    async fn get_listed_assets_by_owner(
        &self,
        owner_address: String,
        sort_by: ListingSorting,
        limit: u32,
        page: u32,
        before: String,
        after: String,
    ) -> Result<ListingsList, DasApiError>;
    async fn get_offers_by_owner(
        &self,
        owner_address: String,
        sort_by: OfferSorting,
        limit: u32,
        page: u32,
        before: String,
        after: String,
    ) -> Result<OfferList, DasApiError>;
    async fn get_assets_by_group(
        &self,
        group_expression: Vec<String>,
        sort_by: AssetSorting,
        limit: u32,
        page: u32,
        before: String,
        after: String,
    ) -> Result<AssetList, DasApiError>;
    async fn get_assets_by_creator(
        &self,
        creator_expression: Vec<String>,
        sort_by: AssetSorting,
        limit: u32,
        page: u32,
        before: String,
        after: String,
    ) -> Result<AssetList, DasApiError>;
    async fn search_assets(
        &mut self,
        search_expression: String,
        sort_by: AssetSorting,
        limit: u32,
        page: u32,
        before: String,
        after: String,
    ) -> Result<AssetList, DasApiError>;
    async fn get_candy_machine(
        &self,
        candy_machine_id: String,
    ) -> Result<CandyMachine, DasApiError>;
    async fn get_candy_machines_by_creator(
        &self,
        creator_expression: Vec<String>,
        sort_by: CandyMachineSorting,
        limit: u32,
        page: u32,
        before: String,
        after: String,
    ) -> Result<CandyMachineList, DasApiError>;
    async fn get_candy_machines_by_size(
        &self,
        candy_machine_size: u64,
        sort_by: CandyMachineSorting,
        limit: u32,
        page: u32,
        before: String,
        after: String,
    ) -> Result<CandyMachineList, DasApiError>;
}

pub struct RpcApiBuilder;

impl<'a> RpcApiBuilder {
    pub fn build(
        contract: Box<dyn ApiContract>,
    ) -> Result<RpcModule<Box<dyn ApiContract>>, DasApiError> {
        let mut module = RpcModule::new(contract);
<<<<<<< HEAD
        module.register_async_method("healthz", |_rpc_params, rpc_context| async move {
=======
        module.register_async_method("healthz", |rpc_params, rpc_context| async move {
>>>>>>> 2cfaa8ce
            println!("Checking Health");
            rpc_context.check_health().await.map_err(Into::into)
        })?;
        module.register_async_method("get_asset_proof", |rpc_params, rpc_context| async move {
            let asset_id = rpc_params.one::<String>()?;
            println!("Asset Id {}", asset_id);
            rpc_context
                .get_asset_proof(asset_id)
                .await
                .map_err(Into::into)
        })?;
        module.register_async_method("get_asset", |rpc_params, rpc_context| async move {
            let asset_id = rpc_params.one::<String>()?;
            println!("Asset Id {}", asset_id);
            rpc_context.get_asset(asset_id).await.map_err(Into::into)
        })?;
        module.register_async_method(
            "get_assets_by_owner",
            |rpc_params, rpc_context| async move {
                let (owner_address, sort_by, limit, page, before, after) =
                    rpc_params.parse().unwrap();
                rpc_context
                    .get_assets_by_owner(owner_address, sort_by, limit, page, before, after)
                    .await
                    .map_err(Into::into)
            },
        )?;
        module.register_async_method(
            "get_assets_by_creator",
            |rpc_params, rpc_context| async move {
                let (creator_expression, sort_by, limit, page, before, after) =
                    rpc_params.parse().unwrap();
                rpc_context
                    .get_assets_by_creator(creator_expression, sort_by, limit, page, before, after)
                    .await
                    .map_err(Into::into)
            },
        )?;
        module.register_async_method(
            "get_assets_by_group",
            |rpc_params, rpc_context| async move {
                let (group_expression, sort_by, limit, page, before, after) =
                    rpc_params.parse().unwrap();
                rpc_context
                    .get_assets_by_group(group_expression, sort_by, limit, page, before, after)
                    .await
                    .map_err(Into::into)
            },
        )?;
        module.register_async_method(
            "get_listed_assets_by_owner",
            |rpc_params, rpc_context| async move {
                let (owner_address, sort_by, limit, page, before, after) =
                    rpc_params.parse().unwrap();
                rpc_context
                    .get_listed_assets_by_owner(owner_address, sort_by, limit, page, before, after)
                    .await
                    .map_err(Into::into)
            },
        )?;
        module.register_async_method(
            "get_offers_by_owner",
            |rpc_params, rpc_context| async move {
                let (owner_address, sort_by, limit, page, before, after) =
                    rpc_params.parse().unwrap();
                rpc_context
                    .get_offers_by_owner(owner_address, sort_by, limit, page, before, after)
                    .await
                    .map_err(Into::into)
            },
        )?;
        module.register_async_method(
            "get_candy_machine",
            |rpc_params, rpc_context| async move {
                let candy_machine_id = rpc_params.one::<String>()?;
                println!("Candy Machine Id {}", candy_machine_id);
                rpc_context
                    .get_asset(candy_machine_id)
                    .await
                    .map_err(Into::into)
            },
        )?;
        module.register_async_method(
            "get_candy_machines_by_creator",
            |rpc_params, rpc_context| async move {
                let (creator_expression, sort_by, limit, page, before, after) =
                    rpc_params.parse().unwrap();
                rpc_context
                    .get_candy_machines_by_creator(
                        creator_expression,
                        sort_by,
                        limit,
                        page,
                        before,
                        after,
                    )
                    .await
                    .map_err(Into::into)
            },
        )?;

        module.register_async_method(
            "get_candy_machines_by_size",
            |rpc_params, rpc_context| async move {
                let (candy_machine_size, sort_by, limit, page, before, after) =
                    rpc_params.parse().unwrap();
                rpc_context
                    .get_candy_machines_by_size(
                        candy_machine_size,
                        sort_by,
                        limit,
                        page,
                        before,
                        after,
                    )
                    .await
                    .map_err(Into::into)
            },
        )?;

        Ok(module)
    }
}<|MERGE_RESOLUTION|>--- conflicted
+++ resolved
@@ -96,11 +96,7 @@
         contract: Box<dyn ApiContract>,
     ) -> Result<RpcModule<Box<dyn ApiContract>>, DasApiError> {
         let mut module = RpcModule::new(contract);
-<<<<<<< HEAD
-        module.register_async_method("healthz", |_rpc_params, rpc_context| async move {
-=======
         module.register_async_method("healthz", |rpc_params, rpc_context| async move {
->>>>>>> 2cfaa8ce
             println!("Checking Health");
             rpc_context.check_health().await.map_err(Into::into)
         })?;
