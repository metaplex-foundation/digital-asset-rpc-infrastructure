use crate::{DasApiError, RpcModule};
use async_trait::async_trait;
use digital_asset_types::rpc::filter::{
    AssetSorting, CandyMachineSorting, ListingSorting, OfferSorting,
};
use digital_asset_types::rpc::response::{AssetList, CandyMachineList, ListingsList, OfferList};
use digital_asset_types::rpc::{Asset, AssetProof, CandyMachine};

#[async_trait]
pub trait ApiContract: Send + Sync + 'static {
    async fn check_health(&self) -> Result<(), DasApiError>;
    async fn get_asset_proof(&self, asset_id: String) -> Result<AssetProof, DasApiError>;
    async fn get_asset(&self, asset_id: String) -> Result<Asset, DasApiError>;
    async fn get_assets_by_owner(
        &self,
        owner_address: String,
        sort_by: AssetSorting,
        limit: u32,
        page: u32,
        before: String,
        after: String,
    ) -> Result<AssetList, DasApiError>;
    async fn get_listed_assets_by_owner(
        &self,
        owner_address: String,
        sort_by: ListingSorting,
        limit: u32,
        page: u32,
        before: String,
        after: String,
    ) -> Result<ListingsList, DasApiError>;
    async fn get_offers_by_owner(
        &self,
        owner_address: String,
        sort_by: OfferSorting,
        limit: u32,
        page: u32,
        before: String,
        after: String,
    ) -> Result<OfferList, DasApiError>;
    async fn get_assets_by_group(
        &self,
        group_expression: Vec<String>,
        sort_by: AssetSorting,
        limit: u32,
        page: u32,
        before: String,
        after: String,
    ) -> Result<AssetList, DasApiError>;
    async fn get_assets_by_creator(
        &self,
        creator_expression: Vec<String>,
        sort_by: AssetSorting,
        limit: u32,
        page: u32,
        before: String,
        after: String,
    ) -> Result<AssetList, DasApiError>;
    async fn search_assets(
        &self,
        search_expression: serde_json::Value,
        sort_by: AssetSorting,
        limit: u32,
        page: u32,
        before: String,
        after: String,
    ) -> Result<AssetList, DasApiError>;
    async fn get_candy_machine(
        &self,
        candy_machine_id: String,
    ) -> Result<CandyMachine, DasApiError>;
    async fn get_candy_machines_by_creator(
        &self,
        creator_expression: Vec<String>,
        sort_by: CandyMachineSorting,
        limit: u32,
        page: u32,
        before: String,
        after: String,
    ) -> Result<CandyMachineList, DasApiError>;
    async fn get_candy_machines_by_size(
        &self,
        candy_machine_size: u64,
        sort_by: CandyMachineSorting,
        limit: u32,
        page: u32,
        before: String,
        after: String,
    ) -> Result<CandyMachineList, DasApiError>;
}

pub struct RpcApiBuilder;

impl<'a> RpcApiBuilder {
    pub fn build(
        contract: Box<dyn ApiContract>,
    ) -> Result<RpcModule<Box<dyn ApiContract>>, DasApiError> {
        let mut module = RpcModule::new(contract);
        module.register_async_method("healthz", |rpc_params, rpc_context| async move {
            println!("Checking Health");
            rpc_context.check_health().await.map_err(Into::into)
        })?;
        module.register_async_method("get_asset_proof", |rpc_params, rpc_context| async move {
            let asset_id = rpc_params.one::<String>()?;
            println!("Asset Id {}", asset_id);
            rpc_context
                .get_asset_proof(asset_id)
                .await
                .map_err(Into::into)
        })?;
        module.register_alias("getAssetProof", "get_asset_proof")?;
        module.register_async_method("get_asset", |rpc_params, rpc_context| async move {
            let asset_id = rpc_params.one::<String>()?;
            println!("Asset Id {}", asset_id);
            rpc_context.get_asset(asset_id).await.map_err(Into::into)
        })?;
        module.register_alias("getAsset", "get_asset")?;
        module.register_async_method(
            "get_assets_by_owner",
            |rpc_params, rpc_context| async move {
                let (owner_address, sort_by, limit, page, before, after) =
                    rpc_params.parse().unwrap();
                rpc_context
                    .get_assets_by_owner(owner_address, sort_by, limit, page, before, after)
                    .await
                    .map_err(Into::into)
            },
        )?;
        module.register_alias("getAssetsByOwner", "get_assets_by_owner")?;
        module.register_async_method(
            "get_assets_by_creator",
            |rpc_params, rpc_context| async move {
                let (creator_expression, sort_by, limit, page, before, after) =
                    rpc_params.parse().unwrap();
                rpc_context
                    .get_assets_by_creator(creator_expression, sort_by, limit, page, before, after)
                    .await
                    .map_err(Into::into)
            },
        )?;
        module.register_alias("getAssetsByCreator", "get_assets_by_creator")?;
        module.register_async_method(
            "get_assets_by_group",
            |rpc_params, rpc_context| async move {
                let (group_expression, sort_by, limit, page, before, after) =
                    rpc_params.parse().unwrap();
                rpc_context
                    .get_assets_by_group(group_expression, sort_by, limit, page, before, after)
                    .await
                    .map_err(Into::into)
            },
        )?;
        module.register_alias("getAssetsByGroup", "get_assets_by_group")?;
        module.register_async_method(
            "get_listed_assets_by_owner",
            |rpc_params, rpc_context| async move {
                let (owner_address, sort_by, limit, page, before, after) =
                    rpc_params.parse().unwrap();
                rpc_context
                    .get_listed_assets_by_owner(owner_address, sort_by, limit, page, before, after)
                    .await
                    .map_err(Into::into)
            },
        )?;
        module.register_alias("getListedAssetsByOwner", "get_listed_assets_by_owner")?;
        module.register_async_method(
            "get_offers_by_owner",
            |rpc_params, rpc_context| async move {
                let (owner_address, sort_by, limit, page, before, after) =
                    rpc_params.parse().unwrap();
                rpc_context
                    .get_offers_by_owner(owner_address, sort_by, limit, page, before, after)
                    .await
                    .map_err(Into::into)
            },
        )?;
        module.register_async_method(
            "get_candy_machine",
            |rpc_params, rpc_context| async move {
                let candy_machine_id = rpc_params.one::<String>()?;
                println!("Candy Machine Id {}", candy_machine_id);
                rpc_context
                    .get_candy_machine(candy_machine_id)
                    .await
                    .map_err(Into::into)
            },
        )?;
        module.register_async_method(
            "get_candy_machines_by_creator",
            |rpc_params, rpc_context| async move {
                let (creator_expression, sort_by, limit, page, before, after) =
                    rpc_params.parse().unwrap();
                rpc_context
                    .get_candy_machines_by_creator(
                        creator_expression,
                        sort_by,
                        limit,
                        page,
                        before,
                        after,
                    )
                    .await
                    .map_err(Into::into)
            },
        )?;

        module.register_async_method(
            "get_candy_machines_by_size",
            |rpc_params, rpc_context| async move {
                let (candy_machine_size, sort_by, limit, page, before, after) =
                    rpc_params.parse().unwrap();
                rpc_context
                    .get_candy_machines_by_size(
                        candy_machine_size,
                        sort_by,
                        limit,
                        page,
                        before,
                        after,
                    )
                    .await
                    .map_err(Into::into)
            },
        )?;

<<<<<<< HEAD
=======
        module.register_alias("getOffersByOwner", "get_offers_by_owner")?;
        module.register_async_method("search_assets", |rpc_params, rpc_context| async move {
            let (search_expression, sort_by, limit, page, before, after) =
                rpc_params.parse().unwrap();
            rpc_context
                .search_assets(search_expression, sort_by, limit, page, before, after)
                .await
                .map_err(Into::into)
        })?;
        module.register_alias("searchAssets", "search_assets")?;
>>>>>>> 43678450
        Ok(module)
    }
}<|MERGE_RESOLUTION|>--- conflicted
+++ resolved
@@ -174,6 +174,18 @@
                     .map_err(Into::into)
             },
         )?;
+
+        module.register_alias("getOffersByOwner", "get_offers_by_owner")?;
+        module.register_async_method("search_assets", |rpc_params, rpc_context| async move {
+            let (search_expression, sort_by, limit, page, before, after) =
+                rpc_params.parse().unwrap();
+            rpc_context
+                .search_assets(search_expression, sort_by, limit, page, before, after)
+                .await
+                .map_err(Into::into)
+        })?;
+        module.register_alias("searchAssets", "search_assets")?;
+
         module.register_async_method(
             "get_candy_machine",
             |rpc_params, rpc_context| async move {
@@ -223,19 +235,6 @@
             },
         )?;
 
-<<<<<<< HEAD
-=======
-        module.register_alias("getOffersByOwner", "get_offers_by_owner")?;
-        module.register_async_method("search_assets", |rpc_params, rpc_context| async move {
-            let (search_expression, sort_by, limit, page, before, after) =
-                rpc_params.parse().unwrap();
-            rpc_context
-                .search_assets(search_expression, sort_by, limit, page, before, after)
-                .await
-                .map_err(Into::into)
-        })?;
-        module.register_alias("searchAssets", "search_assets")?;
->>>>>>> 43678450
         Ok(module)
     }
 }