--- conflicted
+++ resolved
@@ -174,7 +174,6 @@
                     .map_err(Into::into)
             },
         )?;
-<<<<<<< HEAD
         module.register_async_method(
             "get_candy_machine",
             |rpc_params, rpc_context| async move {
@@ -224,7 +223,6 @@
             },
         )?;
 
-=======
         module.register_alias("getOffersByOwner", "get_offers_by_owner")?;
         module.register_async_method("search_assets", |rpc_params, rpc_context| async move {
             let (search_expression, sort_by, limit, page, before, after) =
@@ -235,7 +233,6 @@
                 .map_err(Into::into)
         })?;
         module.register_alias("searchAssets", "search_assets")?;
->>>>>>> 41940ddb
         Ok(module)
     }
 }