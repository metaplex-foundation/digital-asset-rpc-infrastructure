--- conflicted
+++ resolved
@@ -174,9 +174,6 @@
                     .map_err(Into::into)
             },
         )?;
-<<<<<<< HEAD
-        module.register_alias("getOffersByOwner", "get_offers_by_owner")?;
-=======
         module.register_async_method(
             "get_candy_machine",
             |rpc_params, rpc_context| async move {
@@ -226,7 +223,6 @@
             },
         )?;
 
->>>>>>> 4727a4ed
         Ok(module)
     }
 }