{
  "openrpc": "1.0.0-rc1",
  "info": {
    "version": "0.1.0",
    "title": "Metaplex RPC Api"
  },
  "servers": [
    {
      "url": "https://fake.read-api.metaplex.com/"
    }
  ],
  "methods": [
    {
      "name": "get_asset_proof",
      "summary": "Get merkle proof for asset",
      "tags": [
        {
          "name": "proof"
        }
      ],
      "params": [
        {
          "$ref": "#/components/contentDescriptors/asset_id"
        }
      ],
      "result": {
        "$ref": "#/components/contentDescriptors/assetProof"
      },
      "errors": [
        {
          "code": 500,
          "message": "server error"
        },
        {
          "code": 400,
          "message": "invalid request $msg"
        },
        {
          "code": 429,
          "message": "slow down sheesh"
        }
      ]
    },
    {
      "name": "get_assets_by_owner",
      "summary": "List all assets by owner pubkey",
      "tags": [
        {
          "name": "index"
        }
      ],
      "params": [
        {
          "$ref": "#/components/contentDescriptors/gboParams"
        }
      ],
      "result": {
        "$ref": "#/components/contentDescriptors/assetList"
      },
      "errors": [
        {
          "code": 500,
          "message": "server error"
        },
        {
          "code": 400,
          "message": "invalid request $msg"
        },
        {
          "code": 429,
          "message": "slow down sheesh"
        }
      ]
    },
    {
      "name": "get_listed_assets_by_owner",
      "summary": "Gets a List of assets ids that are for sale for this owner",
      "tags": [
        {
          "name": "sales"
        }
      ],
      "params": [
        {
          "$ref": "#/components/contentDescriptors/gboParams"
        }
      ],
      "result": {
        "$ref": "#/components/contentDescriptors/assetIdSaleList"
      },
      "errors": [
        {
          "code": 500,
          "message": "server error"
        },
        {
          "code": 400,
          "message": "invalid request $msg"
        },
        {
          "code": 429,
          "message": "slow down sheesh"
        }
      ]
    },
    {
      "name": "get_offers_by_owner",
      "summary": "Gets a List offers on assets owner by this owner",
      "tags": [
        {
          "name": "sales"
        }
      ],
      "params": [
        {
          "$ref": "#/components/contentDescriptors/goboParams"
        }
      ],
      "result": {
        "$ref": "#/components/contentDescriptors/offerList"
      },
      "errors": [
        {
          "code": 500,
          "message": "server error"
        },
        {
          "code": 400,
          "message": "invalid request $msg"
        },
        {
          "code": 429,
          "message": "slow down sheesh"
        }
      ]
    },
    {
      "name": "get_assets_by_group",
      "summary": "Gets a List of assets based on a group filter expression, see grouping module",
      "tags": [
        {
          "name": "search"
        }
      ],
      "params": [
        {
          "$ref": "#/components/contentDescriptors/gbgParams"
        }
      ],
      "result": {
        "$ref": "#/components/contentDescriptors/assetList"
      }
    },
    {
      "name": "get_assets_by_creator",
      "summary": "Gets a List of assets based on a creator filter expression",
      "tags": [
        {
          "name": "search"
        }
      ],
      "params": [
        {
          "$ref": "#/components/contentDescriptors/gbcParams"
        }
      ],
      "result": {
        "$ref": "#/components/contentDescriptors/assetList"
      },
      "errors": [
        {
          "code": 500,
          "message": "server error"
        },
        {
          "code": 400,
          "message": "invalid request $msg"
        },
        {
          "code": 429,
          "message": "slow down sheesh"
        }
      ]
    },
    {
      "name": "search_assets_v1",
      "summary": "Search Api for Assets",
      "tags": [
        {
          "name": "search"
        }
      ],
      "params": [
        {
          "$ref": "#/components/contentDescriptors/search_expression"
        },
        {
          "$ref": "#/components/contentDescriptors/asset_sort_by"
        },
        {
          "$ref": "#/components/contentDescriptors/limit"
        },
        {
          "$ref": "#/components/contentDescriptors/page"
        },
        {
          "$ref": "#/components/contentDescriptors/before"
        },
        {
          "$ref": "#/components/contentDescriptors/after"
        }
      ],
      "result": {
        "$ref": "#/components/contentDescriptors/assetList"
      },
      "errors": [
        {
          "code": 500,
          "message": "server error"
        },
        {
          "code": 400,
          "message": "invalid request $msg"
        },
        {
          "code": 429,
          "message": "slow down sheesh"
        }
      ]
    },
    {
      "name": "get_candy_machine",
      "summary": "Get candy machine by id",
      "tags": [
        {
          "name": "candy_machine"
        }
      ],
      "params": [
        {
          "$ref": "#/components/contentDescriptors/candy_machine_id"
        }
      ],
      "result": {
        "$ref": "#/components/contentDescriptors/candyMachine"
      },
      "errors": [
        {
          "code": 500,
          "message": "server error"
        },
        {
          "code": 400,
          "message": "invalid request $msg"
        },
        {
          "code": 429,
          "message": "slow down sheesh"
        }
      ]
    },
    {
      "name": "get_candy_machines_by_creator",
      "summary": "Gets a List of candy machines based on a creator filter expression",
      "tags": [
        {
          "name": "search"
        }
      ],
      "params": [
        {
          "$ref": "#/components/contentDescriptors/creator_expression"
        },
        {
          "$ref": "#/components/contentDescriptors/candy_machine_sort_by"
        },
        {
          "$ref": "#/components/contentDescriptors/limit"
        },
        {
          "$ref": "#/components/contentDescriptors/page"
        },
        {
          "$ref": "#/components/contentDescriptors/before"
        },
        {
          "$ref": "#/components/contentDescriptors/after"
        }
      ],
      "result": {
        "$ref": "#/components/contentDescriptors/candyMachineList"
      },
      "errors": [
        {
          "code": 500,
          "message": "server error"
        },
        {
          "code": 400,
          "message": "invalid request $msg"
        },
        {
          "code": 429,
          "message": "slow down sheesh"
        }
      ]
    },
    {
      "name": "get_candy_machines_by_size",
      "summary": "Gets a List of candy machines based on size",
      "tags": [
        {
          "name": "search"
        }
      ],
      "params": [
        {
          "$ref": "#/components/contentDescriptors/size"
        },
        {
          "$ref": "#/components/contentDescriptors/candy_machine_sort_by"
        },
        {
          "$ref": "#/components/contentDescriptors/limit"
        },
        {
          "$ref": "#/components/contentDescriptors/page"
        },
        {
          "$ref": "#/components/contentDescriptors/before"
        },
        {
          "$ref": "#/components/contentDescriptors/after"
        }
      ],
      "result": {
        "$ref": "#/components/contentDescriptors/candyMachineList"
      },
      "errors": [
        {
          "code": 500,
          "message": "server error"
        },
        {
          "code": 400,
          "message": "invalid request $msg"
        },
        {
          "code": 429,
          "message": "slow down sheesh"
        }
      ]
    },
    {
      "name": "get_candy_machine",
      "summary": "Get candy machine by id",
      "tags": [
        {
          "name": "candy_machine"
        }
      ],
      "params": [
        {
          "$ref": "#/components/contentDescriptors/candy_machine_id"
        }
      ],
      "result": {
        "$ref": "#/components/contentDescriptors/candyMachine"
      },
      "errors": [
        {
          "code": 500,
          "message": "server error"
        },
        {
          "code": 400,
          "message": "invalid request $msg"
        },
        {
          "code": 429,
          "message": "slow down sheesh"
        }
      ]
    },
    {
      "name": "get_candy_machines_by_creator",
      "summary": "Gets a List of candy machines based on a creator filter expression",
      "tags": [
        {
          "name": "search"
        }
      ],
      "params": [
        {
          "$ref": "#/components/contentDescriptors/creator_expression"
        },
        {
          "$ref": "#/components/contentDescriptors/candy_machine_sort_by"
        },
        {
          "$ref": "#/components/contentDescriptors/limit"
        },
        {
          "$ref": "#/components/contentDescriptors/page"
        },
        {
          "$ref": "#/components/contentDescriptors/before"
        },
        {
          "$ref": "#/components/contentDescriptors/after"
        }
      ],
      "result": {
        "$ref": "#/components/contentDescriptors/candyMachineList"
      },
      "errors": [
        {
          "code": 500,
          "message": "server error"
        },
        {
          "code": 400,
          "message": "invalid request $msg"
        },
        {
          "code": 429,
          "message": "slow down sheesh"
        }
      ]
    },
    {
      "name": "get_candy_machines_by_size",
      "summary": "Gets a List of candy machines based on size",
      "tags": [
        {
          "name": "search"
        }
      ],
      "params": [
        {
          "$ref": "#/components/contentDescriptors/size"
        },
        {
          "$ref": "#/components/contentDescriptors/candy_machine_sort_by"
        },
        {
          "$ref": "#/components/contentDescriptors/limit"
        },
        {
          "$ref": "#/components/contentDescriptors/page"
        },
        {
          "$ref": "#/components/contentDescriptors/before"
        },
        {
          "$ref": "#/components/contentDescriptors/after"
        }
      ],
      "result": {
        "$ref": "#/components/contentDescriptors/candyMachineList"
      },
      "errors": [
        {
          "code": 500,
          "message": "server error"
        },
        {
          "code": 400,
          "message": "invalid request $msg"
        },
        {
          "code": 429,
          "message": "slow down sheesh"
        }
      ]
    }
  ],
  "components": {
    "contentDescriptors": {
      "gboParams": {
        "name": "getByOwnerParams",
        "schema": {
          "type": "object",
          "properties": {
            "owner": {
              "$ref": "#/components/contentDescriptors/owner_param"
            },
            "sort": {
              "$ref": "#/components/contentDescriptors/asset_sort_by"
            },
            "pagination": {
              "$ref": "#/components/contentDescriptors/pagination"
            }
          }
        }
      },
      "goboParams": {
        "name": "getOffersByOwnerParams",
        "schema": {
          "type": "object",
          "properties": {
            "owner": {
              "$ref": "#/components/contentDescriptors/owner_param"
            },
            "sort": {
              "$ref": "#/components/contentDescriptors/offer_sort_by"
            },
            "pagination": {
              "$ref": "#/components/contentDescriptors/pagination"
            }
          }
        }
      },
      "gbgParams": {
        "name": "getAssetsByGroup",
        "schema": {
          "type": "object",
          "properties": {
            "group_expression": {
              "$ref": "#/components/contentDescriptors/group_expression"
            },
            "sort": {
              "$ref": "#/components/contentDescriptors/asset_sort_by"
            },
            "pagination": {
              "$ref": "#/components/contentDescriptors/pagination"
            }
          }
        }
      },
      "gbcParams": {
        "name": "getAssetsByCreator",
        "schema": {
          "type": "object",
          "properties": {
            "group_expression": {
              "$ref": "#/components/contentDescriptors/creator_expression"
            },
            "sort": {
              "$ref": "#/components/contentDescriptors/asset_sort_by"
            },
            "pagination": {
              "$ref": "#/components/contentDescriptors/pagination"
            }
          }
        }
      },
      "pagination": {
        "name": "pagination",
        "description": "Page or Cursor based pagination",
        "schema": {
          "type": "object",
          "properties": {
            "limit": {
              "$ref": "#/components/contentDescriptors/limit"
            },
            "page": {
              "$ref": "#/components/contentDescriptors/page"
            },
            "before": {
              "$ref": "#/components/contentDescriptors/before"
            },
            "after": {
              "$ref": "#/components/contentDescriptors/after"
            }
          }
        }
      },
      "collectionFloorStats": {
        "name": "collection_floor_price",
        "description": "A paged an array of assets",
        "schema": {
          "type": "object",
          "properties": {
            "floor": {
              "type": "number"
            },
            "total_volume": {
              "type": "number"
            },
            "60_day_volume": {
              "type": "number"
            },
            "30_day_volume": {
              "type": "number"
            },
            "1_day_volume": {
              "type": "number"
            }
          }
        }
      },
      "search_expression": {
        "name": "search_expression",
        "description": "M$Q search expression",
        "schema": {
          "$ref": "#/components/schemas/AssetList"
        },
        "summary": "Example `files.length() == 2 AND name LIKE \"%only hands%\"`"
      },
      "assetList": {
        "name": "assets",
        "description": "A paged an array of assets",
        "schema": {
          "$ref": "#/components/schemas/AssetList"
        }
      },
      "offerList": {
        "name": "offer_list",
        "description": "A paged an array of offers on assets",
        "schema": {
          "$ref": "#/components/schemas/OfferList"
        }
      },
      "assetProof": {
        "name": "asset_proof",
        "description": "Array of hashes corresponding to a node_index",
        "schema": {
          "$ref": "#/components/schemas/AssetProof"
        }
      },
      "candyMachineList": {
        "name": "candy_machines",
        "description": "A paged an array of candy machines",
        "schema": {
          "$ref": "#/components/schemas/CandyMachineList"
        }
      },
      "assetIdSaleList": {
        "name": "asset_id_sale_list",
        "description": "A paged an array of listings",
        "schema": {
          "type": "object",
          "required": ["items", "total", "limit"],
          "properties": {
            "total": {
              "type": "number"
            },
            "limit": {
              "type": "number"
            },
            "page": {
              "type": "number"
            },
            "before": {
              "type": "string"
            },
            "after": {
              "type": "string"
            },
            "items": {
              "type": "array",
              "items": {
                "$ref": "#/components/schemas/AssetSaleList"
              }
            }
          }
        }
      },
      "group_expression": {
        "name": "group_expression",
        "description": "The {group key}:{group value} expression key must be a supported indexable group",
        "required": true,
        "schema": {
          "type": "string"
        },
        "summary": "Examples: `collection:ueyrotot89toiueltoerhotuiy`"
      },
      "creator_expression": {
        "name": "creator_expression",
        "description": "The list of creators to filter by",
        "required": true,
        "schema": {
          "type": "array",
          "items": {
            "type": "string"
          }
        },
        "summary": "Examples: [creator1, creator2]"
      },
      "after": {
        "name": "after",
        "description": "Cursor based pagination: After Asset ID",
        "required": false,
        "schema": {
          "type": "string"
        }
      },
      "before": {
        "name": "before",
        "description": "Cursor based pagination: Before Asset ID",
        "required": false,
        "schema": {
          "type": "string"
        }
      },
      "page": {
        "name": "page",
        "description": "Page based pagination",
        "required": false,
        "schema": {
          "type": "integer",
          "minimum": 0
        }
      },
      "asset_id": {
        "name": "asset_id",
        "description": "ID of the Asset",
        "required": true,
        "schema": {
          "type": "string"
        }
      },
      "candy_machine_id": {
        "name": "candy_machine_id",
        "description": "ID of the CandyMachine",
        "required": true,
        "schema": {
          "title": "CandyMachineId",
          "type": "string"
        }
      },
      "candy_machine_id": {
        "name": "candy_machine_id",
        "description": "ID of the CandyMachine",
        "required": true,
        "schema": {
          "title": "CandyMachineId",
          "type": "string"
        }
      },
      "limit": {
        "name": "limit",
        "description": "How many items to return at one time (max 1000)",
        "required": false,
        "schema": {
          "type": "integer",
          "minimum": 1
        }
      },
      "owner_param": {
        "name": "owner_address",
        "description": "Owner Public Key",
        "required": true,
        "schema": {
          "type": "string"
        }
      },
      "asset_sort_by": {
        "name": "sort_by",
        "description": "Sort Asset List",
        "required": false,
        "schema": {
          "type": "string",
          "enum": ["created", "updated", "recent_action"]
        }
      },
      "offer_sort_by": {
        "name": "sort_by",
        "description": "Sort Asset Offer List",
        "required": false,
        "schema": {
          "type": "string",
          "enum": ["created", "updated", "price"]
        }
      },
      "candy_machine_sort_by": {
        "name": "sort_by",
        "description": "How many items to return at one time (max 1000)",
        "required": false,
        "schema": {
          "title": "CandyMachineSorting",
          "type": "string",
<<<<<<< HEAD
          "enum": ["created", "updated", "price"]
        }
      },
      "candy_machine_sort_by": {
        "name": "sort_by",
        "description": "How many items to return at one time (max 1000)",
        "required": false,
        "schema": {
          "title": "CandyMachineSorting",
          "type": "string",
=======
>>>>>>> 43678450
          "enum": ["created_at", "last_minted"]
        }
      }
    },
    "schemas": {
      "OfferList": {
        "type": "array",
        "items": {
          "type": "object",
          "properties": {
            "offer_id": {
              "type": "string"
            },
            "asset_id": {
              "type": "string"
            },
            "price": {
              "type": "number"
            },
            "amount": {
              "type": "number"
            }
          }
        }
      },
      "AssetSaleList": {
        "type": "array",
        "items": {
          "type": "object",
          "properties": {
            "listing_id": {
              "type": "string"
            },
            "asset_id": {
              "type": "string"
            },
            "amount": {
              "type": "number"
            },
            "price": {
              "type": "number"
            },
            "market_id": {
              "type": "string"
            },
            "highest_offers": {
              "type": "array",
              "items": {
                "type": "object",
                "properties": {
                  "from": {
                    "type": "string"
                  },
                  "amount": {
                    "type": "number"
                  },
                  "price": {
                    "type": "number"
                  }
                }
              }
            }
          }
        }
      },
      "AssetProof": {
        "type": "object",
        "required": ["node_index", "tree_id", "proof"],
        "properties": {
          "proof": {
            "type": "array",
            "items": {
              "type": "string"
            }
          },
          "node_index": {
            "type": "number"
          },
          "tree_id": {
            "type": "string"
          }
        }
      },
      "Asset": {
        "type": "object",
<<<<<<< HEAD
        "required": ["interface", "id"],
=======
        "required": ["version", "id"],
>>>>>>> 43678450
        "properties": {
          "interface": {
            "type": "string",
<<<<<<< HEAD
            "enum": ["NFT1.0", "NFT", "FungibleAsset", "Custom", "Identity"]
=======
            "enum": [
              "V1_NFT",
              "V1_PRINT",
              "LEGACY_NFT",
              "V2_NFT",
              "FungibleAsset",
              "Custom",
              "Identity",
              "Executable"
            ]
>>>>>>> 43678450
          },
          "mutable": {
            "type": "boolean"
          },
          "id": {
            "type": "string"
          },
          "additional_identifiers": {
            "type": "object",
            "properties": {
              "metadata": {
                "type": "string"
              },
              "edition": {
                "type": "string"
              },
              "master_edition": {
                "type": "string"
              }
            }
          },
          "content": {
            "type": "object",
            "required": ["$schema"],
            "properties": {
              "$schema": {
                "type": "string",
                "required": ["$$schema"],
                "properties": {
                  "$$schema": {
                    "type": "string"
                  }
                }
              },
              "files": {
                "type": "array",
                "items": {
                  "type": "object",
                  "properties": {
                    "uri": {
                      "type": "string"
                    },
                    "mime": {
                      "type": "string"
                    },
                    "quality": {
                      "type": "object",
                      "properties": {
                        "$$schema": {
                          "type": "string"
                        }
                      }
                    },
                    "context": {
                      "type": "array",
                      "items": {
                        "type": "string",
                        "enum": [
                          "wallet-default",
                          "web-desktop",
                          "web-mobile",
                          "app-mobile",
                          "app-desktop",
                          "app",
                          "vr"
                        ]
                      }
                    }
                  },
                  "oneOf": [
                    {
                      "propertyNames": {
                        "enum": ["context", "uri", "mime"]
                      }
                    },
                    {
                      "propertyNames": {
                        "enum": ["context", "quality"]
                      }
                    }
                  ]
                }
              },
              "metadata": {
                "type": "array",
                "items": {
                  "type": "object"
                }
              },
              "links": {
                "type": "array",
                "items": {
                  "type": "object"
                }
              }
            }
          },
          "authorities": {
            "type": "array",
            "items": {
              "type": "object",
              "address": {
                "type": "string"
              },
              "scopes": {
                "type": "array",
                "items": {
                  "type": "string"
                }
              }
            }
          },
          "compression": {
            "type": "object",
            "properties": {
              "eligible": {
                "type": "boolean"
              },
              "compressed": {
                "type": "boolean"
              },
              "asset_hash": {
                "type": "string"
              },
              "creator_hash": {
                "type": "string"
              },
              "metadata_hash": {
                "type": "string"
              }
            }
          },
          "grouping": {
            "type": "array",
            "items": {
              "type": "object",
              "required": ["$$schema"],
              "properties": {
                "$$schema": {
                  "type": "string"
                },
                "group_key": {
                  "type": "string"
                },
                "group_value": {
                  "type": "string"
                }
              }
            }
          },
          "royalty": {
            "type": "object",
            "properties": {
              "royalty_model": {
                "type": "string",
<<<<<<< HEAD
                "title": "RoyaltyModel",
=======
>>>>>>> 43678450
                "enum": ["creators", "fanout", "single"]
              },
              "target": {
                "type": "string"
              },
              "percent": {
                "type": "number"
              },
              "locked": {
                "type": "boolean"
              }
            }
          },
          "creators": {
            "type": "array",
            "items": {
              "type": "object",
              "properties": {
                "address": {
                  "type": "string"
                },
                "share": {
                  "type": "string"
                },
                "verified": {
                  "type": "boolean"
                }
              }
            }
          },
          "ownership": {
            "type": "object",
            "properties": {
              "frozen": {
                "type": "boolean"
              },
              "delegated": {
                "type": "boolean"
              },
              "delegate": {
                "type": "string"
              },
              "ownership_model": {
                "type": "string",
                "enum": ["Single", "Token"]
              },
              "address": {
                "type": "string"
              }
            }
          }
        }
      },
      "CandyMachine": {
        "title": "CandyMachine",
        "type": "object",
        "required": ["id"],
        "properties": {
          "id": {
            "title": "Id",
            "type": "string"
          },
          "collection": {
            "title": "Collection",
            "type": "string"
          },
          "freeze_info": {
            "title": "FreezeInfo",
            "type": "object",
            "properties": {
              "allow_thaw": {
                "title": "AllowThaw",
                "type": "boolean"
              },
              "frozen_count": {
                "title": "FrozenCount",
                "type": "number"
              },
              "mint_start": {
                "title": "MintStart",
                "type": "number"
              },
              "freeze_time": {
                "title": "FreezeTime",
                "type": "number"
              },
              "freeze_fee": {
                "title": "FreezeFee",
                "type": "number"
              }
            }
          },
          "data": {
            "title": "CandyMachineData",
            "type": "object",
            "properties": {
              "uuid": {
                "title": "UUID",
                "type": "string"
              },
              "price": {
                "title": "Price",
                "type": "number"
              },
              "symbol": {
                "title": "Symbol",
                "type": "string"
              },
              "seller_fee_basis_points": {
                "title": "SellerFeeBasisPoints",
                "type": "number"
              },
              "max_supply": { "title": "MaxSupply", "type": "number" },
              "is_mutable": {
                "title": "IsMutable",
                "type": "boolean"
              },
              "retain_authority": {
                "title": "RetainAuthority",
                "type": "boolean"
              },
              "go_live_date": { "title": "GoLiveDate", "type": "number" },
              "items_available": {
                "title": "ItemsAvailable",
                "type": "number"
              },
              "config_line_settings": {
                "title": "ConfigLineSettings",
                "type": "object",
                "properties": {
                  "prefix_name": { "title": "PrefixName", "type": "string" },
                  "name_length": { "title": "NameLength", "type": "number" },
                  "prefix_uri": { "title": "PrefixUri", "type": "string" },
                  "uri_length": { "title": "UriLength", "type": "number" },
                  "is_sequential": { "title": "IsSequential", "type": "string" }
                }
              },
              "end_settings": {
                "title": "EndSettings",
                "type": "object",
                "properties": {
                  "end_setting_type": {
                    "type": "string",
                    "title": "EndSettingType",
                    "enum": ["date", "amount"]
                  },
                  "number": { "title": "Number", "type": "number" }
                }
              },
              "hidden_settings": {
                "title": "HiddenSettings",
                "type": "object",
                "properties": {
                  "name": {
                    "title": "Name",
                    "type": "string"
                  },
                  "uri": {
                    "title": "URI",
                    "type": "string"
                  },
                  "hash": { "title": "Hash", "type": "string" }
                }
              },
              "gatekeeper": {
                "title": "Gatekeeper",
                "type": "object",
                "properties": {
                  "gatekeeper_network": {
                    "title": "GatekeeperNetwork",
                    "type": "string"
                  },
                  "expire_on_use": { "title": "ExpireOnUse", "type": "boolean" }
                }
              },
              "whitelist_mint_settings": {
                "title": "WhitelistMintSettings",
                "type": "object",
                "properties": {
                  "mode": {
                    "title": "Mode",
                    "enum": ["burn_every_time", "never_burn"],
                    "type": "string"
                  },
                  "mint": { "title": "Mint", "type": "string" },
                  "presale": { "title": "Presale", "type": "boolean" },
                  "discount_price": {
                    "title": "DiscountPrice",
                    "type": "number"
                  }
                }
              },
              "creators": {
                "type": "array",
                "title": "Creators",
                "items": {
                  "type": "object",
                  "title": "Creator",
                  "properties": {
                    "address": {
                      "title": "Address",
                      "type": "string"
                    },
                    "share": {
                      "title": "Share",
                      "type": "string"
                    },
                    "verified": {
                      "title": "Verified",
                      "type": "boolean"
                    }
                  }
                }
              }
            }
          },
          "features": { "title": "Features", "type": "number" },
          "mint_authority": { "title": "MintAuthority", "type": "string" },
          "authority": { "title": "Authority", "type": "string" },
          "wallet": { "title": "Wallet", "type": "string" },
          "token_mint": { "title": "TokenMint", "type": "string" },
          "items_redeemed": { "title": "ItemsRedeemed", "type": "number" },
          "candy_guard": {
            "title": "CandyGuard",
            "type": "object",
            "properties": {
              "id": { "title": "Id", "type": "string" },
              "bump": { "title": "Bump", "type": "number" },
              "authority": { "title": "Authority", "type": "string" },
              "candy_guard_data": {
                "title": "CandyGuardData",
                "type": "object",
                "properties": {
                  "default": { "title": "Default", "type": "object" },
                  "groups": {
                    "title": "Groups",
                    "type": "array",
                    "items": {
                      "type": "object",
                      "title": "Group",
                      "properties": {
                        "label": { "title": "Label", "type": "string" },
                        "guards": {
                          "title": "Guards",
                          "type": "object",
                          "properties": {
                            "bot_tax": {
                              "title": "BotTax",
                              "type": "object",
                              "properties": {
                                "lamports": {
                                  "title": "Lamports",
                                  "type": "number"
                                },
                                "last_instruction": {
                                  "title": "LastInstruction",
                                  "type": "boolean"
                                }
                              }
                            },
                            "lamports": {
                              "title": "Lamports",
                              "type": "object",
                              "properties": {
                                "amount": {
                                  "title": "Amount",
                                  "type": "number"
                                },
                                "destination": {
                                  "title": "Destination",
                                  "type": "string"
                                }
                              }
                            },
                            "spl_token": {
                              "title": "SplToken",
                              "type": "object",
                              "properties": {
                                "amount": {
                                  "title": "Amount",
                                  "type": "number"
                                },
                                "token_mint": {
                                  "title": "TokenMint",
                                  "type": "string"
                                },
                                "destination_ata": {
                                  "title": "DestinationAta",
                                  "type": "string"
                                }
                              }
                            },
                            "allow_list": {
                              "title": "AllowList",
                              "type": "object",
                              "properties": {
                                "merkle_root": {
                                  "title": "MerkleRoot",
                                  "type": "string"
                                }
                              }
                            },
                            "live_date": {
                              "title": "LiveDate",
                              "type": "object",
                              "properties": {
                                "date": { "title": "Date", "type": "number" }
                              }
                            },
                            "mint_limit": {
                              "title": "MintLimit",
                              "type": "object",
                              "properties": {
                                "id": { "title": "Id", "type": "number" },
                                "limit": { "title": "Limit", "type": "number" }
                              }
                            },
                            "nft_payment": {
                              "title": "NftPayment",
                              "type": "object",
                              "properties": {
                                "burn": { "title": "Burn", "type": "boolean" },
                                "required_collection": {
                                  "title": "RequiredCollection",
                                  "type": "string"
                                }
                              }
                            },
                            "third_party_signer": {
                              "title": "ThirdPartySigner",
                              "type": "object",
                              "properties": {
                                "signer_key": {
                                  "title": "SignerKey",
                                  "type": "string"
                                }
                              }
                            },
                            "gatekeeper": {
                              "title": "Gatekeeper",
                              "type": "object",
                              "properties": {
                                "gatekeeper_network": {
                                  "title": "GatekeeperNetwork",
                                  "type": "string"
                                },
                                "expire_on_use": {
                                  "title": "ExpireOnUse",
                                  "type": "boolean"
                                }
                              }
                            },
                            "whitelist_mint_settings": {
                              "title": "WhitelistMintSettings",
                              "type": "object",
                              "properties": {
                                "mode": {
                                  "title": "Mode",
                                  "enum": ["burn_every_time", "never_burn"],
                                  "type": "string"
                                },
                                "mint": { "title": "Mint", "type": "string" },
                                "presale": {
                                  "title": "Presale",
                                  "type": "boolean"
                                },
                                "discount_price": {
                                  "title": "DiscountPrice",
                                  "type": "number"
                                }
                              }
                            },
                            "end_settings": {
                              "title": "EndSettings",
                              "type": "object",
                              "properties": {
                                "end_setting_type": {
                                  "type": "string",
                                  "title": "EndSettingType",
                                  "enum": ["date", "amount"]
                                },
                                "number": {
                                  "title": "Number",
                                  "type": "number"
                                }
                              }
                            }
                          }
                        }
                      }
                    }
                  }
                }
              }
            }
          }
        }
      },
      "AssetList": {
        "type": "array",
        "items": {
          "$ref": "#/components/schemas/Asset"
        }
      },
      "CandyMachineList": {
        "title": "CandyMachineList",
        "type": "array",
        "items": {
          "$ref": "#/components/schemas/CandyMachine"
        }
      }
    }
  }
}<|MERGE_RESOLUTION|>--- conflicted
+++ resolved
@@ -350,129 +350,6 @@
           "message": "slow down sheesh"
         }
       ]
-    },
-    {
-      "name": "get_candy_machine",
-      "summary": "Get candy machine by id",
-      "tags": [
-        {
-          "name": "candy_machine"
-        }
-      ],
-      "params": [
-        {
-          "$ref": "#/components/contentDescriptors/candy_machine_id"
-        }
-      ],
-      "result": {
-        "$ref": "#/components/contentDescriptors/candyMachine"
-      },
-      "errors": [
-        {
-          "code": 500,
-          "message": "server error"
-        },
-        {
-          "code": 400,
-          "message": "invalid request $msg"
-        },
-        {
-          "code": 429,
-          "message": "slow down sheesh"
-        }
-      ]
-    },
-    {
-      "name": "get_candy_machines_by_creator",
-      "summary": "Gets a List of candy machines based on a creator filter expression",
-      "tags": [
-        {
-          "name": "search"
-        }
-      ],
-      "params": [
-        {
-          "$ref": "#/components/contentDescriptors/creator_expression"
-        },
-        {
-          "$ref": "#/components/contentDescriptors/candy_machine_sort_by"
-        },
-        {
-          "$ref": "#/components/contentDescriptors/limit"
-        },
-        {
-          "$ref": "#/components/contentDescriptors/page"
-        },
-        {
-          "$ref": "#/components/contentDescriptors/before"
-        },
-        {
-          "$ref": "#/components/contentDescriptors/after"
-        }
-      ],
-      "result": {
-        "$ref": "#/components/contentDescriptors/candyMachineList"
-      },
-      "errors": [
-        {
-          "code": 500,
-          "message": "server error"
-        },
-        {
-          "code": 400,
-          "message": "invalid request $msg"
-        },
-        {
-          "code": 429,
-          "message": "slow down sheesh"
-        }
-      ]
-    },
-    {
-      "name": "get_candy_machines_by_size",
-      "summary": "Gets a List of candy machines based on size",
-      "tags": [
-        {
-          "name": "search"
-        }
-      ],
-      "params": [
-        {
-          "$ref": "#/components/contentDescriptors/size"
-        },
-        {
-          "$ref": "#/components/contentDescriptors/candy_machine_sort_by"
-        },
-        {
-          "$ref": "#/components/contentDescriptors/limit"
-        },
-        {
-          "$ref": "#/components/contentDescriptors/page"
-        },
-        {
-          "$ref": "#/components/contentDescriptors/before"
-        },
-        {
-          "$ref": "#/components/contentDescriptors/after"
-        }
-      ],
-      "result": {
-        "$ref": "#/components/contentDescriptors/candyMachineList"
-      },
-      "errors": [
-        {
-          "code": 500,
-          "message": "server error"
-        },
-        {
-          "code": 400,
-          "message": "invalid request $msg"
-        },
-        {
-          "code": 429,
-          "message": "slow down sheesh"
-        }
-      ]
     }
   ],
   "components": {
@@ -720,15 +597,6 @@
           "type": "string"
         }
       },
-      "candy_machine_id": {
-        "name": "candy_machine_id",
-        "description": "ID of the CandyMachine",
-        "required": true,
-        "schema": {
-          "title": "CandyMachineId",
-          "type": "string"
-        }
-      },
       "limit": {
         "name": "limit",
         "description": "How many items to return at one time (max 1000)",
@@ -771,19 +639,6 @@
         "schema": {
           "title": "CandyMachineSorting",
           "type": "string",
-<<<<<<< HEAD
-          "enum": ["created", "updated", "price"]
-        }
-      },
-      "candy_machine_sort_by": {
-        "name": "sort_by",
-        "description": "How many items to return at one time (max 1000)",
-        "required": false,
-        "schema": {
-          "title": "CandyMachineSorting",
-          "type": "string",
-=======
->>>>>>> 43678450
           "enum": ["created_at", "last_minted"]
         }
       }
@@ -869,17 +724,10 @@
       },
       "Asset": {
         "type": "object",
-<<<<<<< HEAD
-        "required": ["interface", "id"],
-=======
         "required": ["version", "id"],
->>>>>>> 43678450
         "properties": {
           "interface": {
             "type": "string",
-<<<<<<< HEAD
-            "enum": ["NFT1.0", "NFT", "FungibleAsset", "Custom", "Identity"]
-=======
             "enum": [
               "V1_NFT",
               "V1_PRINT",
@@ -890,7 +738,6 @@
               "Identity",
               "Executable"
             ]
->>>>>>> 43678450
           },
           "mutable": {
             "type": "boolean"
@@ -1046,10 +893,6 @@
             "properties": {
               "royalty_model": {
                 "type": "string",
-<<<<<<< HEAD
-                "title": "RoyaltyModel",
-=======
->>>>>>> 43678450
                 "enum": ["creators", "fanout", "single"]
               },
               "target": {
