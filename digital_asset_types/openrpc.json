{
  "openrpc": "1.0.0-rc1",
  "info": {
    "version": "0.1.0",
    "title": "Metaplex RPC Api"
  },
  "servers": [
    {
      "url": "https://fake.read-api.metaplex.com/"
    }
  ],
  "methods": [
    {
      "name": "get_asset_proof",
      "summary": "Get merkle proof for asset",
      "tags": [
        {
          "name": "proof"
        }
      ],
      "params": [
        {
          "$ref": "#/components/contentDescriptors/asset_id"
        }
      ],
      "result": {
        "$ref": "#/components/contentDescriptors/assetProof"
      },
      "errors": [
        {
          "code": 500,
          "message": "server error"
        },
        {
          "code": 400,
          "message": "invalid request $msg"
        },
        {
          "code": 429,
          "message": "slow down sheesh"
        }
      ]
    },
    {
      "name": "get_assets_by_owner",
      "summary": "List all assets by owner pubkey",
      "tags": [
        {
          "name": "index"
        }
      ],
      "params": [
        {
          "$ref": "#/components/contentDescriptors/gboParams"
        }
      ],
      "result": {
        "$ref": "#/components/contentDescriptors/assetList"
      },
      "errors": [
        {
          "code": 500,
          "message": "server error"
        },
        {
          "code": 400,
          "message": "invalid request $msg"
        },
        {
          "code": 429,
          "message": "slow down sheesh"
        }
      ]
    },
    {
      "name": "get_listed_assets_by_owner",
      "summary": "Gets a List of assets ids that are for sale for this owner",
      "tags": [
        {
          "name": "sales"
        }
      ],
      "params": [
        {
          "$ref": "#/components/contentDescriptors/gboParams"
        }
      ],
      "result": {
        "$ref": "#/components/contentDescriptors/assetIdSaleList"
      },
      "errors": [
        {
          "code": 500,
          "message": "server error"
        },
        {
          "code": 400,
          "message": "invalid request $msg"
        },
        {
          "code": 429,
          "message": "slow down sheesh"
        }
      ]
    },
    {
      "name": "get_offers_by_owner",
      "summary": "Gets a List offers on assets owner by this owner",
      "tags": [
        {
          "name": "sales"
        }
      ],
      "params": [
        {
          "$ref": "#/components/contentDescriptors/goboParams"
        }
      ],
      "result": {
        "$ref": "#/components/contentDescriptors/offerList"
      },
      "errors": [
        {
          "code": 500,
          "message": "server error"
        },
        {
          "code": 400,
          "message": "invalid request $msg"
        },
        {
          "code": 429,
          "message": "slow down sheesh"
        }
      ]
    },
    {
      "name": "get_assets_by_group",
      "summary": "Gets a List of assets based on a group filter expression, see grouping module",
      "tags": [
        {
          "name": "search"
        }
      ],
      "params": [
        {
          "$ref": "#/components/contentDescriptors/gbgParams"
        }
      ],
      "result": {
        "$ref": "#/components/contentDescriptors/assetList"
      }
    },
    {
      "name": "get_assets_by_creator",
      "summary": "Gets a List of assets based on a creator filter expression",
      "tags": [
        {
          "name": "search"
        }
      ],
      "params": [
        {
          "$ref": "#/components/contentDescriptors/gbcParams"
        }
      ],
      "result": {
        "$ref": "#/components/contentDescriptors/assetList"
      },
      "errors": [
        {
          "code": 500,
          "message": "server error"
        },
        {
          "code": 400,
          "message": "invalid request $msg"
        },
        {
          "code": 429,
          "message": "slow down sheesh"
        }
      ]
    },
    {
      "name": "search_assets_v1",
      "summary": "Search Api for Assets",
      "tags": [
        {
          "name": "search"
        }
      ],
      "params": [
        {
          "$ref": "#/components/contentDescriptors/search_expression"
        },
        {
          "$ref": "#/components/contentDescriptors/asset_sort_by"
        },
        {
          "$ref": "#/components/contentDescriptors/limit"
        },
        {
          "$ref": "#/components/contentDescriptors/page"
        },
        {
          "$ref": "#/components/contentDescriptors/before"
        },
        {
          "$ref": "#/components/contentDescriptors/after"
        }
      ],
      "result": {
        "$ref": "#/components/contentDescriptors/assetList"
      },
      "errors": [
        {
          "code": 500,
          "message": "server error"
        },
        {
          "code": 400,
          "message": "invalid request $msg"
        },
        {
          "code": 429,
          "message": "slow down sheesh"
        }
      ]
    },
    {
      "name": "get_candy_machine",
      "summary": "Get candy machine by id",
      "tags": [
        {
          "name": "candy_machine"
        }
      ],
      "params": [
        {
          "$ref": "#/components/contentDescriptors/candy_machine_id"
        }
      ],
      "result": {
        "$ref": "#/components/contentDescriptors/candyMachine"
      },
      "errors": [
        {
          "code": 500,
          "message": "server error"
        },
        {
          "code": 400,
          "message": "invalid request $msg"
        },
        {
          "code": 429,
          "message": "slow down sheesh"
        }
      ]
    },
    {
      "name": "get_candy_machines_by_creator",
      "summary": "Gets a List of candy machines based on a creator filter expression",
      "tags": [
        {
          "name": "search"
        }
      ],
      "params": [
        {
          "$ref": "#/components/contentDescriptors/creator_expression"
        },
        {
          "$ref": "#/components/contentDescriptors/candy_machine_sort_by"
        },
        {
          "$ref": "#/components/contentDescriptors/limit"
        },
        {
          "$ref": "#/components/contentDescriptors/page"
        },
        {
          "$ref": "#/components/contentDescriptors/before"
        },
        {
          "$ref": "#/components/contentDescriptors/after"
        }
      ],
      "result": {
        "$ref": "#/components/contentDescriptors/candyMachineList"
      },
      "errors": [
        {
          "code": 500,
          "message": "server error"
        },
        {
          "code": 400,
          "message": "invalid request $msg"
        },
        {
          "code": 429,
          "message": "slow down sheesh"
        }
      ]
    },
    {
      "name": "get_candy_machines_by_size",
      "summary": "Gets a List of candy machines based on size",
      "tags": [
        {
          "name": "search"
        }
      ],
      "params": [
        {
          "$ref": "#/components/contentDescriptors/size"
        },
        {
          "$ref": "#/components/contentDescriptors/candy_machine_sort_by"
        },
        {
          "$ref": "#/components/contentDescriptors/limit"
        },
        {
          "$ref": "#/components/contentDescriptors/page"
        },
        {
          "$ref": "#/components/contentDescriptors/before"
        },
        {
          "$ref": "#/components/contentDescriptors/after"
        }
      ],
      "result": {
        "$ref": "#/components/contentDescriptors/candyMachineList"
      },
      "errors": [
        {
          "code": 500,
          "message": "server error"
        },
        {
          "code": 400,
          "message": "invalid request $msg"
        },
        {
          "code": 429,
          "message": "slow down sheesh"
        }
      ]
    }
  ],
  "components": {
    "contentDescriptors": {
      "gboParams": {
        "name": "getByOwnerParams",
        "schema": {
          "type": "object",
          "properties": {
            "owner": {
              "$ref": "#/components/contentDescriptors/owner_param"
            },
            "sort": {
              "$ref": "#/components/contentDescriptors/asset_sort_by"
            },
            "pagination": {
              "$ref": "#/components/contentDescriptors/pagination"
            }
          }
        }
      },
      "goboParams": {
        "name": "getOffersByOwnerParams",
        "schema": {
          "type": "object",
          "properties": {
            "owner": {
              "$ref": "#/components/contentDescriptors/owner_param"
            },
            "sort": {
              "$ref": "#/components/contentDescriptors/offer_sort_by"
            },
            "pagination": {
              "$ref": "#/components/contentDescriptors/pagination"
            }
          }
        }
      },
      "gbgParams": {
        "name": "getAssetsByGroup",
        "schema": {
          "type": "object",
          "properties": {
            "group_expression": {
              "$ref": "#/components/contentDescriptors/group_expression"
            },
            "sort": {
              "$ref": "#/components/contentDescriptors/asset_sort_by"
            },
            "pagination": {
              "$ref": "#/components/contentDescriptors/pagination"
            }
          }
        }
      },
      "gbcParams": {
        "name": "getAssetsByCreator",
        "schema": {
          "type": "object",
          "properties": {
            "group_expression": {
              "$ref": "#/components/contentDescriptors/creator_expression"
            },
            "sort": {
              "$ref": "#/components/contentDescriptors/asset_sort_by"
            },
            "pagination": {
              "$ref": "#/components/contentDescriptors/pagination"
            }
          }
        }
      },
      "pagination": {
        "name": "pagination",
        "description": "Page or Cursor based pagination",
        "schema": {
          "type": "object",
          "properties": {
            "limit": {
              "$ref": "#/components/contentDescriptors/limit"
            },
            "page": {
              "$ref": "#/components/contentDescriptors/page"
            },
            "before": {
              "$ref": "#/components/contentDescriptors/before"
            },
            "after": {
              "$ref": "#/components/contentDescriptors/after"
            }
          }
        }
      },
      "collectionFloorStats": {
        "name": "collection_floor_price",
        "description": "A paged an array of assets",
        "schema": {
          "type": "object",
          "properties": {
            "floor": {
              "type": "number"
            },
            "total_volume": {
              "type": "number"
            },
            "60_day_volume": {
              "type": "number"
            },
            "30_day_volume": {
              "type": "number"
            },
            "1_day_volume": {
              "type": "number"
            }
          }
        }
      },
      "search_expression": {
        "name": "search_expression",
        "description": "M$Q search expression",
        "schema": {
          "$ref": "#/components/schemas/AssetList"
        },
        "summary": "Example `files.length() == 2 AND name LIKE \"%only hands%\"`"
      },
      "assetList": {
        "name": "assets",
        "description": "A paged an array of assets",
        "schema": {
          "$ref": "#/components/schemas/AssetList"
        }
      },
      "offerList": {
        "name": "offer_list",
        "description": "A paged an array of offers on assets",
        "schema": {
          "$ref": "#/components/schemas/OfferList"
        }
      },
      "assetProof": {
        "name": "asset_proof",
        "description": "Array of hashes corresponding to a node_index",
        "schema": {
          "$ref": "#/components/schemas/AssetProof"
        }
      },
      "candyMachineList": {
        "name": "candy_machines",
        "description": "A paged an array of candy machines",
        "schema": {
          "$ref": "#/components/schemas/CandyMachineList"
        }
      },
      "assetIdSaleList": {
        "name": "asset_id_sale_list",
        "description": "A paged an array of listings",
        "schema": {
          "type": "object",
          "required": ["items", "total", "limit"],
          "properties": {
            "total": {
              "type": "number"
            },
            "limit": {
              "type": "number"
            },
            "page": {
              "type": "number"
            },
            "before": {
              "type": "string"
            },
            "after": {
              "type": "string"
            },
            "items": {
              "type": "array",
              "items": {
                "$ref": "#/components/schemas/AssetSaleList"
              }
            }
          }
        }
      },
      "group_expression": {
        "name": "group_expression",
        "description": "The {group key}:{group value} expression key must be a supported indexable group",
        "required": true,
        "schema": {
          "type": "string"
        },
        "summary": "Examples: `collection:ueyrotot89toiueltoerhotuiy`"
      },
      "creator_expression": {
        "name": "creator_expression",
        "description": "The list of creators to filter by",
        "required": true,
        "schema": {
          "type": "array",
          "items": {
            "type": "string"
          }
        },
        "summary": "Examples: [creator1, creator2]"
      },
      "after": {
        "name": "after",
        "description": "Cursor based pagination: After Asset ID",
        "required": false,
        "schema": {
          "type": "string"
        }
      },
      "before": {
        "name": "before",
        "description": "Cursor based pagination: Before Asset ID",
        "required": false,
        "schema": {
          "type": "string"
        }
      },
      "page": {
        "name": "page",
        "description": "Page based pagination",
        "required": false,
        "schema": {
          "type": "integer",
          "minimum": 0
        }
      },
      "asset_id": {
        "name": "asset_id",
        "description": "ID of the Asset",
        "required": true,
        "schema": {
          "type": "string"
        }
      },
      "candy_machine_id": {
        "name": "candy_machine_id",
        "description": "ID of the CandyMachine",
        "required": true,
        "schema": {
          "title": "CandyMachineId",
          "type": "string"
        }
      },
      "limit": {
        "name": "limit",
        "description": "How many items to return at one time (max 1000)",
        "required": false,
        "schema": {
          "type": "integer",
          "minimum": 1
        }
      },
      "owner_param": {
        "name": "owner_address",
        "description": "Owner Public Key",
        "required": true,
        "schema": {
          "type": "string"
        }
      },
      "asset_sort_by": {
        "name": "sort_by",
        "description": "Sort Asset List",
        "required": false,
        "schema": {
          "type": "string",
          "enum": ["created", "updated", "recent_action"]
        }
      },
      "offer_sort_by": {
        "name": "sort_by",
        "description": "Sort Asset Offer List",
        "required": false,
        "schema": {
          "type": "string",
          "enum": ["created", "updated", "price"]
        }
      },
      "candy_machine_sort_by": {
        "name": "sort_by",
        "description": "How many items to return at one time (max 1000)",
        "required": false,
        "schema": {
          "title": "CandyMachineSorting",
          "type": "string",
          "enum": ["created_at", "last_minted"]
        }
      }
    },
    "schemas": {
      "OfferList": {
        "type": "array",
        "items": {
          "type": "object",
          "properties": {
            "offer_id": {
              "type": "string"
            },
            "asset_id": {
              "type": "string"
            },
            "price": {
              "type": "number"
            },
            "amount": {
              "type": "number"
            }
          }
        }
      },
      "AssetSaleList": {
        "type": "array",
        "items": {
          "type": "object",
          "properties": {
            "listing_id": {
              "type": "string"
            },
            "asset_id": {
              "type": "string"
            },
            "amount": {
              "type": "number"
            },
            "price": {
              "type": "number"
            },
            "market_id": {
              "type": "string"
            },
            "highest_offers": {
              "type": "array",
              "items": {
                "type": "object",
                "properties": {
                  "from": {
                    "type": "string"
                  },
                  "amount": {
                    "type": "number"
                  },
                  "price": {
                    "type": "number"
                  }
                }
              }
            }
          }
        }
      },
      "AssetProof": {
        "type": "object",
        "required": ["node_index", "tree_id", "proof"],
        "properties": {
          "proof": {
            "type": "array",
            "items": {
              "type": "string"
            }
          },
          "node_index": {
            "type": "number"
          },
          "tree_id": {
            "type": "string"
          }
        }
      },
      "Asset": {
        "type": "object",
<<<<<<< HEAD
        "required": ["interface", "id"],
=======
        "required": [
          "version",
          "id"
        ],
>>>>>>> 41940ddb
        "properties": {
          "interface": {
            "type": "string",
<<<<<<< HEAD
            "enum": ["NFT1.0", "NFT", "FungibleAsset", "Custom", "Identity"]
=======
            "enum": [
              "V1_NFT",
              "V1_PRINT",
              "LEGACY_NFT",
              "V2_NFT",
              "FungibleAsset",
              "Custom",
              "Identity",
              "Executable"
            ]
>>>>>>> 41940ddb
          },
          "mutable": {
            "type": "boolean"
          },
          "id": {
            "type": "string"
          },
          "additional_identifiers": {
            "type": "object",
            "properties": {
              "metadata": {
                "type": "string"
              },
              "edition": {
                "type": "string"
              },
              "master_edition": {
                "type": "string"
              }
            }
          },
          "content": {
            "type": "object",
            "required": ["$schema"],
            "properties": {
              "$schema": {
                "type": "string",
                "required": [
                  "$$schema"
                ],
                "properties": {
                  "$$schema": {
                    "type": "string"
                  }
                }
              },
              "files": {
                "type": "array",
                "items": {
                  "type": "object",
                  "properties": {
                    "uri": {
                      "type": "string"
                    },
                    "mime": {
                      "type": "string"
                    },
                    "quality": {
                      "type": "object",
                      "properties": {
                        "$$schema": {
                          "type": "string"
                        }
                      }
                    },
                    "context": {
                      "type": "array",
                      "items": {
                        "type": "string",
                        "enum": [
                          "wallet-default",
                          "web-desktop",
                          "web-mobile",
                          "app-mobile",
                          "app-desktop",
                          "app",
                          "vr"
                        ]
                      }
                    }
                  },
                  "oneOf": [
                    {
                      "propertyNames": {
                        "enum": [
                          "context",
                          "uri",
                          "mime"
                        ]
                      }
                    },
                    {
                      "propertyNames": {
                        "enum": [
                          "context",
                          "quality"
                        ]
                      }
                    }
                  ]
                }
              },
              "metadata": {
                "type": "array",
                "items": {
                  "type": "object"
                }
              },
              "links": {
                "type": "array",
                "items": {
                  "type": "object"
                }
              }
            }
          },
          "authorities": {
            "type": "array",
            "items": {
              "type": "object",
              "address": {
                "type": "string"
              },
              "scopes": {
                "type": "array",
                "items": {
                  "type": "string"
                }
              }
            }
          },
          "compression": {
            "type": "object",
            "properties": {
              "eligible": {
                "type": "boolean"
              },
              "compressed": {
                "type": "boolean"
              },
              "asset_hash": {
                "type": "string"
              },
              "creator_hash": {
                "type": "string"
              },
              "metadata_hash": {
                "type": "string"
              }
            }
          },
          "grouping": {
            "type": "array",
            "items": {
              "type": "object",
              "required": ["$$schema"],
              "properties": {
                "$$schema": {
                  "type": "string"
                },
                "group_key": {
                  "type": "string"
                },
                "group_value": {
                  "type": "string"
                }
              }
            }
          },
          "royalty": {
            "type": "object",
            "properties": {
              "royalty_model": {
                "type": "string",
<<<<<<< HEAD
                "title": "RoyaltyModel",
                "enum": ["creators", "fanout", "single"]
=======
                "enum": [
                  "creators",
                  "fanout",
                  "single"
                ]
>>>>>>> 41940ddb
              },
              "target": {
                "type": "string"
              },
              "percent": {
                "type": "number"
              },
              "locked": {
                "type": "boolean"
              }
            }
          },
          "creators": {
            "type": "array",
            "items": {
              "type": "object",
              "properties": {
                "address": {
                  "type": "string"
                },
                "share": {
                  "type": "string"
                },
                "verified": {
                  "type": "boolean"
                }
              }
            }
          },
          "ownership": {
            "type": "object",
            "properties": {
              "frozen": {
                "type": "boolean"
              },
              "delegated": {
                "type": "boolean"
              },
              "delegate": {
                "type": "string"
              },
              "ownership_model": {
                "type": "string",
                "enum": ["Single", "Token"]
              },
              "address": {
                "type": "string"
              }
            }
          }
        }
      },
      "CandyMachine": {
        "title": "CandyMachine",
        "type": "object",
        "required": ["id"],
        "properties": {
          "id": {
            "title": "Id",
            "type": "string"
          },
          "collection": {
            "title": "Collection",
            "type": "string"
          },
          "freeze_info": {
            "title": "FreezeInfo",
            "type": "object",
            "properties": {
              "allow_thaw": {
                "title": "AllowThaw",
                "type": "boolean"
              },
              "frozen_count": {
                "title": "FrozenCount",
                "type": "number"
              },
              "mint_start": {
                "title": "MintStart",
                "type": "number"
              },
              "freeze_time": {
                "title": "FreezeTime",
                "type": "number"
              },
              "freeze_fee": {
                "title": "FreezeFee",
                "type": "number"
              }
            }
          },
          "data": {
            "title": "CandyMachineData",
            "type": "object",
            "properties": {
              "uuid": {
                "title": "UUID",
                "type": "string"
              },
              "price": {
                "title": "Price",
                "type": "number"
              },
              "symbol": {
                "title": "Symbol",
                "type": "string"
              },
              "seller_fee_basis_points": {
                "title": "SellerFeeBasisPoints",
                "type": "number"
              },
              "max_supply": { "title": "MaxSupply", "type": "number" },
              "is_mutable": {
                "title": "IsMutable",
                "type": "boolean"
              },
              "retain_authority": {
                "title": "RetainAuthority",
                "type": "boolean"
              },
              "go_live_date": { "title": "GoLiveDate", "type": "number" },
              "items_available": {
                "title": "ItemsAvailable",
                "type": "number"
              },
              "config_line_settings": {
                "title": "ConfigLineSettings",
                "type": "object",
                "properties": {
                  "prefix_name": { "title": "PrefixName", "type": "string" },
                  "name_length": { "title": "NameLength", "type": "number" },
                  "prefix_uri": { "title": "PrefixUri", "type": "string" },
                  "uri_length": { "title": "UriLength", "type": "number" },
                  "is_sequential": { "title": "IsSequential", "type": "string" }
                }
              },
              "end_settings": {
                "title": "EndSettings",
                "type": "object",
                "properties": {
                  "end_setting_type": {
                    "type": "string",
                    "title": "EndSettingType",
                    "enum": ["date", "amount"]
                  },
                  "number": { "title": "Number", "type": "number" }
                }
              },
              "hidden_settings": {
                "title": "HiddenSettings",
                "type": "object",
                "properties": {
                  "name": {
                    "title": "Name",
                    "type": "string"
                  },
                  "uri": {
                    "title": "URI",
                    "type": "string"
                  },
                  "hash": { "title": "Hash", "type": "string" }
                }
              },
              "gatekeeper": {
                "title": "Gatekeeper",
                "type": "object",
                "properties": {
                  "gatekeeper_network": {
                    "title": "GatekeeperNetwork",
                    "type": "string"
                  },
                  "expire_on_use": { "title": "ExpireOnUse", "type": "boolean" }
                }
              },
              "whitelist_mint_settings": {
                "title": "WhitelistMintSettings",
                "type": "object",
                "properties": {
                  "mode": {
                    "title": "Mode",
                    "enum": ["burn_every_time", "never_burn"],
                    "type": "string"
                  },
                  "mint": { "title": "Mint", "type": "string" },
                  "presale": { "title": "Presale", "type": "boolean" },
                  "discount_price": {
                    "title": "DiscountPrice",
                    "type": "number"
                  }
                }
              },
              "creators": {
                "type": "array",
                "title": "Creators",
                "items": {
                  "type": "object",
                  "title": "Creator",
                  "properties": {
                    "address": {
                      "title": "Address",
                      "type": "string"
                    },
                    "share": {
                      "title": "Share",
                      "type": "string"
                    },
                    "verified": {
                      "title": "Verified",
                      "type": "boolean"
                    }
                  }
                }
              }
            }
          },
          "features": { "title": "Features", "type": "number" },
          "mint_authority": { "title": "MintAuthority", "type": "string" },
          "authority": { "title": "Authority", "type": "string" },
          "wallet": { "title": "Wallet", "type": "string" },
          "token_mint": { "title": "TokenMint", "type": "string" },
          "items_redeemed": { "title": "ItemsRedeemed", "type": "number" },
          "candy_guard": {
            "title": "CandyGuard",
            "type": "object",
            "properties": {
              "id": { "title": "Id", "type": "string" },
              "bump": { "title": "Bump", "type": "number" },
              "authority": { "title": "Authority", "type": "string" },
              "candy_guard_data": {
                "title": "CandyGuardData",
                "type": "object",
                "properties": {
                  "default": { "title": "Default", "type": "object" },
                  "groups": {
                    "title": "Groups",
                    "type": "array",
                    "items": {
                      "type": "object",
                      "title": "Group",
                      "properties": {
                        "label": { "title": "Label", "type": "string" },
                        "guards": {
                          "title": "Guards",
                          "type": "object",
                          "properties": {
                            "bot_tax": {
                              "title": "BotTax",
                              "type": "object",
                              "properties": {
                                "lamports": {
                                  "title": "Lamports",
                                  "type": "number"
                                },
                                "last_instruction": {
                                  "title": "LastInstruction",
                                  "type": "boolean"
                                }
                              }
                            },
                            "lamports": {
                              "title": "Lamports",
                              "type": "object",
                              "properties": {
                                "amount": {
                                  "title": "Amount",
                                  "type": "number"
                                },
                                "destination": {
                                  "title": "Destination",
                                  "type": "string"
                                }
                              }
                            },
                            "spl_token": {
                              "title": "SplToken",
                              "type": "object",
                              "properties": {
                                "amount": {
                                  "title": "Amount",
                                  "type": "number"
                                },
                                "token_mint": {
                                  "title": "TokenMint",
                                  "type": "string"
                                },
                                "destination_ata": {
                                  "title": "DestinationAta",
                                  "type": "string"
                                }
                              }
                            },
                            "allow_list": {
                              "title": "AllowList",
                              "type": "object",
                              "properties": {
                                "merkle_root": {
                                  "title": "MerkleRoot",
                                  "type": "string"
                                }
                              }
                            },
                            "live_date": {
                              "title": "LiveDate",
                              "type": "object",
                              "properties": {
                                "date": { "title": "Date", "type": "number" }
                              }
                            },
                            "mint_limit": {
                              "title": "MintLimit",
                              "type": "object",
                              "properties": {
                                "id": { "title": "Id", "type": "number" },
                                "limit": { "title": "Limit", "type": "number" }
                              }
                            },
                            "nft_payment": {
                              "title": "NftPayment",
                              "type": "object",
                              "properties": {
                                "burn": { "title": "Burn", "type": "boolean" },
                                "required_collection": {
                                  "title": "RequiredCollection",
                                  "type": "string"
                                }
                              }
                            },
                            "third_party_signer": {
                              "title": "ThirdPartySigner",
                              "type": "object",
                              "properties": {
                                "signer_key": {
                                  "title": "SignerKey",
                                  "type": "string"
                                }
                              }
                            },
                            "gatekeeper": {
                              "title": "Gatekeeper",
                              "type": "object",
                              "properties": {
                                "gatekeeper_network": {
                                  "title": "GatekeeperNetwork",
                                  "type": "string"
                                },
                                "expire_on_use": {
                                  "title": "ExpireOnUse",
                                  "type": "boolean"
                                }
                              }
                            },
                            "whitelist_mint_settings": {
                              "title": "WhitelistMintSettings",
                              "type": "object",
                              "properties": {
                                "mode": {
                                  "title": "Mode",
                                  "enum": ["burn_every_time", "never_burn"],
                                  "type": "string"
                                },
                                "mint": { "title": "Mint", "type": "string" },
                                "presale": {
                                  "title": "Presale",
                                  "type": "boolean"
                                },
                                "discount_price": {
                                  "title": "DiscountPrice",
                                  "type": "number"
                                }
                              }
                            },
                            "end_settings": {
                              "title": "EndSettings",
                              "type": "object",
                              "properties": {
                                "end_setting_type": {
                                  "type": "string",
                                  "title": "EndSettingType",
                                  "enum": ["date", "amount"]
                                },
                                "number": {
                                  "title": "Number",
                                  "type": "number"
                                }
                              }
                            }
                          }
                        }
                      }
                    }
                  }
                }
              }
            }
          }
        }
      },
      "AssetList": {
        "type": "array",
        "items": {
          "$ref": "#/components/schemas/Asset"
        }
      },
      "CandyMachineList": {
        "title": "CandyMachineList",
        "type": "array",
        "items": {
          "$ref": "#/components/schemas/CandyMachine"
        }
      }
    }
  }
}<|MERGE_RESOLUTION|>--- conflicted
+++ resolved
@@ -724,20 +724,10 @@
       },
       "Asset": {
         "type": "object",
-<<<<<<< HEAD
-        "required": ["interface", "id"],
-=======
-        "required": [
-          "version",
-          "id"
-        ],
->>>>>>> 41940ddb
+        "required": ["version", "id"],
         "properties": {
           "interface": {
             "type": "string",
-<<<<<<< HEAD
-            "enum": ["NFT1.0", "NFT", "FungibleAsset", "Custom", "Identity"]
-=======
             "enum": [
               "V1_NFT",
               "V1_PRINT",
@@ -748,7 +738,6 @@
               "Identity",
               "Executable"
             ]
->>>>>>> 41940ddb
           },
           "mutable": {
             "type": "boolean"
@@ -776,9 +765,7 @@
             "properties": {
               "$schema": {
                 "type": "string",
-                "required": [
-                  "$$schema"
-                ],
+                "required": ["$$schema"],
                 "properties": {
                   "$$schema": {
                     "type": "string"
@@ -823,19 +810,12 @@
                   "oneOf": [
                     {
                       "propertyNames": {
-                        "enum": [
-                          "context",
-                          "uri",
-                          "mime"
-                        ]
+                        "enum": ["context", "uri", "mime"]
                       }
                     },
                     {
                       "propertyNames": {
-                        "enum": [
-                          "context",
-                          "quality"
-                        ]
+                        "enum": ["context", "quality"]
                       }
                     }
                   ]
@@ -913,16 +893,7 @@
             "properties": {
               "royalty_model": {
                 "type": "string",
-<<<<<<< HEAD
-                "title": "RoyaltyModel",
                 "enum": ["creators", "fanout", "single"]
-=======
-                "enum": [
-                  "creators",
-                  "fanout",
-                  "single"
-                ]
->>>>>>> 41940ddb
               },
               "target": {
                 "type": "string"
