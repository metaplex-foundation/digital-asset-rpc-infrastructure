[package]
name = "digital_asset_types"
version = { workspace = true }
edition = { workspace = true }
repository = { workspace = true }
publish = { workspace = true }

[dependencies]
<<<<<<< HEAD
async-trait = { workspace = true }
blockbuster = { workspace = true }
bs58 = { workspace = true }
futures = { workspace = true }
indexmap = { workspace = true }
jsonpath_lib = { workspace = true }
log = { workspace = true }
mime_guess = { workspace = true }
num-derive = { workspace = true }
num-traits = { workspace = true }
reqwest = { workspace = true }
schemars = { workspace = true }
schemars_derive = { workspace = true }
sea-orm = { optional = true, features = ["macros", "runtime-tokio-rustls", "sqlx-postgres", "with-chrono", "mock"], workspace = true }
sea-query = { workspace = true, features = ["postgres-array"] }
serde = { workspace = true, optional = true }
serde_json = { workspace = true, features = ["preserve_order"], optional = true }
solana-sdk = { workspace = true }
spl-concurrent-merkle-tree = { workspace = true }
thiserror = { workspace = true }
tokio = { workspace = true }
url = { workspace = true }
=======
spl-concurrent-merkle-tree = "0.2.0"
sea-orm = { optional = true, version = "0.10.6", features = ["macros", "runtime-tokio-rustls", "sqlx-postgres", "with-chrono", "mock"] }
sea-query = { version = "0.28.1", features = ["postgres-array"] }
serde = { version = "1.0.137", optional = true }
serde_json = { version = "1.0.81", optional = true, features=["preserve_order"] }
bs58 = "0.4.0"
borsh = { version = "~0.10.3", optional = true }
borsh-derive = { version = "~0.10.3", optional = true }
solana-sdk = "~1.16.16"
num-traits = "0.2.15"
num-derive = "0.3.3"
thiserror = "1.0.31"
blockbuster = "=0.9.0-beta.5"
jsonpath_lib = "0.3.0"
mime_guess = "2.0.4"
url = "2.3.1"
futures = "0.3.25"
reqwest = "0.11.13"
async-trait = "0.1.60"
tokio = { version = "1.22.0", features = ["full"] }
schemars = "0.8.6"
schemars_derive = "0.8.6"
log = "0.4.17"
indexmap = "1.9.3"

[dev-dependencies]
reqwest = "0.11.13"
>>>>>>> 9315f1a0

[features]
default = ["json_types", "sql_types"]
json_types = ["serde", "serde_json"]
sql_types = ["sea-orm"]

[lints]
workspace = true<|MERGE_RESOLUTION|>--- conflicted
+++ resolved
@@ -6,7 +6,6 @@
 publish = { workspace = true }
 
 [dependencies]
-<<<<<<< HEAD
 async-trait = { workspace = true }
 blockbuster = { workspace = true }
 bs58 = { workspace = true }
@@ -17,7 +16,6 @@
 mime_guess = { workspace = true }
 num-derive = { workspace = true }
 num-traits = { workspace = true }
-reqwest = { workspace = true }
 schemars = { workspace = true }
 schemars_derive = { workspace = true }
 sea-orm = { optional = true, features = ["macros", "runtime-tokio-rustls", "sqlx-postgres", "with-chrono", "mock"], workspace = true }
@@ -29,35 +27,6 @@
 thiserror = { workspace = true }
 tokio = { workspace = true }
 url = { workspace = true }
-=======
-spl-concurrent-merkle-tree = "0.2.0"
-sea-orm = { optional = true, version = "0.10.6", features = ["macros", "runtime-tokio-rustls", "sqlx-postgres", "with-chrono", "mock"] }
-sea-query = { version = "0.28.1", features = ["postgres-array"] }
-serde = { version = "1.0.137", optional = true }
-serde_json = { version = "1.0.81", optional = true, features=["preserve_order"] }
-bs58 = "0.4.0"
-borsh = { version = "~0.10.3", optional = true }
-borsh-derive = { version = "~0.10.3", optional = true }
-solana-sdk = "~1.16.16"
-num-traits = "0.2.15"
-num-derive = "0.3.3"
-thiserror = "1.0.31"
-blockbuster = "=0.9.0-beta.5"
-jsonpath_lib = "0.3.0"
-mime_guess = "2.0.4"
-url = "2.3.1"
-futures = "0.3.25"
-reqwest = "0.11.13"
-async-trait = "0.1.60"
-tokio = { version = "1.22.0", features = ["full"] }
-schemars = "0.8.6"
-schemars_derive = "0.8.6"
-log = "0.4.17"
-indexmap = "1.9.3"
-
-[dev-dependencies]
-reqwest = "0.11.13"
->>>>>>> 9315f1a0
 
 [features]
 default = ["json_types", "sql_types"]
