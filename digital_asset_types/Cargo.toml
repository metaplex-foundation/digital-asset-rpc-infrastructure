--- conflicted
+++ resolved
@@ -23,12 +23,7 @@
 num-traits = "0.2.15"
 num-derive = "0.3.3"
 thiserror = "1.0.31"
-<<<<<<< HEAD
-# blockbuster = { version = "0.3.1" }
-blockbuster = { path= "../../blockbuster/blockbuster"}
-=======
 blockbuster = { version = "0.3.3" }
->>>>>>> 6ff8ed6d
 jsonpath_lib = "0.3.0"
 mime_guess = "2.0.4"
 url = "2.2.2"
