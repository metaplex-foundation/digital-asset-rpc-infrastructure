[package]
name = "digital_asset_types"
version = "0.0.1"
edition = "2021"

# See more keys and their definitions at https://doc.rust-lang.org/cargo/reference/manifest.html
[features]
default = ["json_types", "sql_types"]
json_types = ["serde", "serde_json"]
sql_types = ["sea-orm"]
mock = []

[dependencies]
spl-concurrent-merkle-tree = { version="0.1.1" }
sea-orm = { optional = true, version = "0.9.2", features = ["macros", "runtime-tokio-rustls", "sqlx-postgres", "with-chrono", "mock"] }
sea-query = { version = "0.26.3", features = ["postgres-array"] }
serde = { version = "1.0.137", optional = true }
serde_json = { version = "1.0.81", optional = true }
bs58 = "0.4.0"
borsh = { version = "0.9.3", optional = true }
borsh-derive = { version = "0.9.3", optional = true }
solana-sdk = { version = ">=1.10.29" }
num-traits = "0.2.15"
num-derive = "0.3.3"
thiserror = "1.0.31"
<<<<<<< HEAD
blockbuster = { version = "0.3.3" }
=======
blockbuster = { version = "0.5.4" }
>>>>>>> bc5b3856
jsonpath_lib = "0.3.0"
mime_guess = "2.0.4"
url = "2.2.2"
futures = "0.3.21"
<<<<<<< HEAD

[dev-dependencies]
async-std = { version = "^1", features = ["attributes", "tokio1"] }
=======
tokio-test = { version = "0.4.2" }
mpl-bubblegum = "0.1.3"
reqwest = "0.11.11"

[dev-dependencies]
async-std = { version = "^1", features = ["attributes", "tokio1"] }
>>>>>>> bc5b3856
<|MERGE_RESOLUTION|>--- conflicted
+++ resolved
@@ -23,24 +23,14 @@
 num-traits = "0.2.15"
 num-derive = "0.3.3"
 thiserror = "1.0.31"
-<<<<<<< HEAD
-blockbuster = { version = "0.3.3" }
-=======
 blockbuster = { version = "0.5.4" }
->>>>>>> bc5b3856
 jsonpath_lib = "0.3.0"
 mime_guess = "2.0.4"
 url = "2.2.2"
 futures = "0.3.21"
-<<<<<<< HEAD
-
-[dev-dependencies]
-async-std = { version = "^1", features = ["attributes", "tokio1"] }
-=======
 tokio-test = { version = "0.4.2" }
 mpl-bubblegum = "0.1.3"
 reqwest = "0.11.11"
 
 [dev-dependencies]
-async-std = { version = "^1", features = ["attributes", "tokio1"] }
->>>>>>> bc5b3856
+async-std = { version = "^1", features = ["attributes", "tokio1"] }