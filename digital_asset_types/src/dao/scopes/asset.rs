--- conflicted
+++ resolved
@@ -1,13 +1,8 @@
 use crate::dao::{
-<<<<<<< HEAD
     asset::{self},
     asset_authority, asset_creators, asset_data, asset_grouping, cl_audits_v2,
     sea_orm_active_enums::Instruction,
     Cursor, FullAsset, GroupingSize, Pagination,
-=======
-    asset, asset_authority, asset_creators, asset_data, asset_grouping, Cursor, FullAsset,
-    GroupingSize, Pagination,
->>>>>>> c572af92
 };
 use indexmap::IndexMap;
 use sea_orm::{entity::*, query::*, ConnectionTrait, DbErr, Order};
@@ -434,7 +429,6 @@
     })
 }
 
-<<<<<<< HEAD
 pub async fn fetch_transactions(
     conn: &impl ConnectionTrait,
     tree: Vec<u8>,
@@ -509,7 +503,7 @@
         Ok(transactions)
     } else {
         Ok(Vec::new())
-=======
+
 fn filter_out_stale_creators(creators: &mut Vec<asset_creators::Model>) {
     // If the first creator is an empty Vec, it means the creator array is empty (which is allowed
     // for compressed assets in Bubblegum).
@@ -540,6 +534,5 @@
         if let Some(seq) = seq {
             creators.retain(|creator| creator.seq == seq);
         }
->>>>>>> c572af92
     }
 }