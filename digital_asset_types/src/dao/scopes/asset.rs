--- conflicted
+++ resolved
@@ -4,11 +4,7 @@
 };
 use indexmap::IndexMap;
 use sea_orm::{entity::*, query::*, ConnectionTrait, DbErr, Order};
-<<<<<<< HEAD
-use std::collections::{BTreeMap, HashMap};
-=======
 use std::collections::HashMap;
->>>>>>> 4a2212a9
 
 pub fn paginate<'db, T>(pagination: &Pagination, limit: u64, stmt: T) -> T
 where
@@ -176,43 +172,12 @@
     conn: &impl ConnectionTrait,
     assets: Vec<asset::Model>,
 ) -> Result<Vec<FullAsset>, DbErr> {
-<<<<<<< HEAD
-    let asset_ids = assets.iter().map(|a| a.id.clone())
-        .collect::<Vec<_>>();
-=======
     let asset_ids = assets.iter().map(|a| a.id.clone()).collect::<Vec<_>>();
->>>>>>> 4a2212a9
 
     let asset_data: Vec<asset_data::Model> = asset_data::Entity::find()
         .filter(asset_data::Column::Id.is_in(asset_ids))
         .all(conn)
         .await?;
-<<<<<<< HEAD
-    let asset_data_map = asset_data
-        .into_iter()
-        .fold(HashMap::new(), |mut acc, ad| {
-            acc.insert(ad.id.clone(), ad);
-            acc
-        });
-
-    // Using BTreeMap to preserve order.
-    let mut assets_map = assets
-        .into_iter()
-        .fold(BTreeMap::new(), |mut acc, asset| {
-            if let Some(ad) = asset.asset_data.clone().and_then(|ad_id| asset_data_map.get(&ad_id)) {
-                let id = asset.id.clone();
-                let fa = FullAsset {
-                    asset: asset,
-                    data: ad.clone(),
-                    authorities: vec![],
-                    creators: vec![],
-                    groups: vec![],
-                };
-                acc.insert(id, fa);
-            };
-            acc
-        });
-=======
     let asset_data_map = asset_data.into_iter().fold(HashMap::new(), |mut acc, ad| {
         acc.insert(ad.id.clone(), ad);
         acc
@@ -237,7 +202,6 @@
         };
         acc
     });
->>>>>>> 4a2212a9
     let ids = assets_map.keys().cloned().collect::<Vec<_>>();
     let authorities = asset_authority::Entity::find()
         .filter(asset_authority::Column::AssetId.is_in(ids.clone()))
