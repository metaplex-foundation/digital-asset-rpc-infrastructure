use crate::{
    dao::{
        asset::{self},
        asset_authority, asset_creators, asset_data, asset_grouping, asset_v1_account_attachments,
        cl_audits_v2,
        extensions::{self, instruction::PascalCase},
        sea_orm_active_enums::{Instruction, OwnerType, V1AccountAttachments},
        token_accounts, tokens, Cursor, FullAsset, GroupingSize, Pagination,
    },
    rpc::{
        filter::AssetSortDirection,
        options::Options,
        response::{NftEdition, NftEditions},
        RpcTokenAccountBalance, RpcTokenSupply, SolanaRpcContext, SolanaRpcResponseAndContext,
        UiTokenAmount,
    },
};
use indexmap::IndexMap;
use mpl_token_metadata::accounts::{Edition, MasterEdition};
use num_traits::ToPrimitive;
use sea_orm::{
    entity::*, prelude::Decimal, query::*, sea_query::Expr, ConnectionTrait, DbErr, Order,
};
use serde::de::DeserializeOwned;
use serde_json::Value;
use solana_sdk::pubkey::Pubkey;
use std::{collections::HashMap, hash::RandomState, ops::Div};

pub fn paginate<T, C>(
    pagination: &Pagination,
    limit: u64,
    stmt: T,
    sort_direction: Order,
    column: C,
) -> T
where
    T: QueryFilter + QuerySelect,
    C: ColumnTrait,
{
    let mut stmt = stmt;
    match pagination {
        Pagination::Keyset { before, after } => {
            if let Some(b) = before {
                stmt = stmt.filter(column.lt(b.clone()));
            }
            if let Some(a) = after {
                stmt = stmt.filter(column.gt(a.clone()));
            }
        }
        Pagination::Page { page } => {
            if *page > 0 {
                stmt = stmt.offset((page - 1) * limit)
            }
        }
        Pagination::Cursor(cursor) => {
            if *cursor != Cursor::default() {
                if sort_direction == sea_orm::Order::Asc {
                    stmt = stmt.filter(column.gt(cursor.id.clone()));
                } else {
                    stmt = stmt.filter(column.lt(cursor.id.clone()));
                }
            }
        }
    }
    stmt.limit(limit)
}

#[allow(clippy::too_many_arguments)]
pub async fn get_by_creator(
    conn: &impl ConnectionTrait,
    creator: Vec<u8>,
    only_verified: bool,
    sort_by: Option<asset::Column>,
    sort_direction: Order,
    pagination: &Pagination,
    limit: u64,
    options: &Options,
) -> Result<Vec<FullAsset>, DbErr> {
    let mut condition = Condition::all()
        .add(asset_creators::Column::Creator.eq(creator.clone()))
        .add(asset::Column::Supply.gt(0));
    if only_verified {
        condition = condition.add(asset_creators::Column::Verified.eq(true));
    }

    if !options.show_fungible {
        condition = condition.add(asset::Column::OwnerType.eq(OwnerType::Single));
    }

    get_by_related_condition(
        conn,
        condition,
        extensions::asset::Relation::AssetCreators,
        None,
        sort_by,
        sort_direction,
        pagination,
        limit,
        options,
        Some(creator),
    )
    .await
}

pub async fn get_grouping(
    conn: &impl ConnectionTrait,
    group_key: String,
    group_value: String,
) -> Result<GroupingSize, DbErr> {
    let size = asset_grouping::Entity::find()
        .filter(
            Condition::all()
                .add(asset_grouping::Column::GroupKey.eq(group_key))
                .add(asset_grouping::Column::GroupValue.eq(group_value))
                .add(
                    Condition::any()
                        .add(asset_grouping::Column::Verified.eq(true))
                        .add(asset_grouping::Column::Verified.is_null()),
                ),
        )
        .count(conn)
        .await?;
    Ok(GroupingSize { size })
}

#[allow(clippy::too_many_arguments)]
pub async fn get_by_grouping(
    conn: &impl ConnectionTrait,
    group_key: String,
    group_value: String,
    sort_by: Option<asset::Column>,
    sort_direction: Order,
    pagination: &Pagination,
    limit: u64,
    options: &Options,
) -> Result<Vec<FullAsset>, DbErr> {
    let mut condition = Condition::all().add(
        asset_grouping::Column::GroupKey
            .eq(group_key)
            .and(asset_grouping::Column::GroupValue.eq(group_value)),
    );

    if !options.show_unverified_collections {
        condition = condition.add(
            asset_grouping::Column::Verified
                .eq(true)
                .or(asset_grouping::Column::Verified.is_null()),
        );
    }

    if !options.show_fungible {
        condition = condition.add(asset::Column::OwnerType.eq(OwnerType::Single));
    }

    get_by_related_condition(
        conn,
        Condition::all()
            .add(condition)
            .add(asset::Column::Supply.gt(0)),
        extensions::asset::Relation::AssetGrouping,
        None,
        sort_by,
        sort_direction,
        pagination,
        limit,
        options,
        None,
    )
    .await
}

pub async fn get_assets_by_owner(
    conn: &impl ConnectionTrait,
    owner: Vec<u8>,
    sort_by: Option<asset::Column>,
    sort_direction: Order,
    pagination: &Pagination,
    limit: u64,
    options: &Options,
) -> Result<Vec<FullAsset>, DbErr> {
    let (join, condition) = if options.show_fungible {
        let rel = extensions::token_accounts::Relation::Asset
            .def()
            .rev()
            .on_condition(move |left, right| {
                Condition::all().add(
                    Expr::tbl(right, token_accounts::Column::Mint)
                        .eq(Expr::tbl(left, asset::Column::Id)),
                )
            });
        (
            Some(rel),
            Condition::all()
                .add(
                    Condition::any()
                        .add(asset::Column::Owner.eq(owner.clone()))
                        .add(token_accounts::Column::Owner.eq(owner.clone()))
                        .add(token_accounts::Column::Amount.gt(0)),
                )
                .add(asset::Column::Supply.gt(0)),
        )
    } else {
        (
            None,
            Condition::all()
                .add(asset::Column::Owner.eq(owner.clone()))
                .add(asset::Column::OwnerType.eq(OwnerType::Single))
                .add(asset::Column::Supply.gt(0)),
        )
    };

    let joins = join.map(|j| vec![j]).unwrap_or_default();
    get_assets_by_condition(
        conn,
        condition,
        joins,
        Some(owner),
        sort_by,
        sort_direction,
        pagination,
        limit,
        options,
    )
    .await
}

pub async fn get_assets(
    conn: &impl ConnectionTrait,
    asset_ids: Vec<Vec<u8>>,
    pagination: &Pagination,
    limit: u64,
    options: &Options,
) -> Result<Vec<FullAsset>, DbErr> {
    let cond = Condition::all()
        .add(asset::Column::Id.is_in(asset_ids))
        .add(asset::Column::Supply.gt(0));

    get_assets_by_condition(
        conn,
        cond,
        vec![],
        None,
        None,
        Order::Asc,
        pagination,
        limit,
        options,
    )
    .await
}

pub async fn get_by_authority(
    conn: &impl ConnectionTrait,
    authority: Vec<u8>,
    sort_by: Option<asset::Column>,
    sort_direction: Order,
    pagination: &Pagination,
    limit: u64,
    options: &Options,
) -> Result<Vec<FullAsset>, DbErr> {
    let mut cond = Condition::all()
        .add(asset_authority::Column::Authority.eq(authority))
        .add(asset::Column::Supply.gt(0));

    if !options.show_fungible {
        cond = cond.add(asset::Column::OwnerType.eq(OwnerType::Single));
    }

    get_by_related_condition(
        conn,
        cond,
        extensions::asset::Relation::AssetAuthority,
        None,
        sort_by,
        sort_direction,
        pagination,
        limit,
        options,
        None,
    )
    .await
}

#[allow(clippy::too_many_arguments)]
async fn get_by_related_condition<E>(
    conn: &impl ConnectionTrait,
    condition: Condition,
    relation: E,
    owner: Option<Vec<u8>>,
    sort_by: Option<asset::Column>,
    sort_direction: Order,
    pagination: &Pagination,
    limit: u64,
    options: &Options,
    required_creator: Option<Vec<u8>>,
) -> Result<Vec<FullAsset>, DbErr>
where
    E: RelationTrait,
{
    let mut stmt = asset::Entity::find()
        .filter(condition)
        .join(JoinType::LeftJoin, relation.def());

    if let Some(col) = sort_by {
        stmt = stmt
            .order_by(col, sort_direction.clone())
            .order_by(asset::Column::Id, sort_direction.clone());
    }

    let assets = paginate(pagination, limit, stmt, sort_direction, asset::Column::Id)
        .all(conn)
        .await?;

    get_related_for_assets(conn, assets, owner, options, required_creator).await
}

pub async fn get_related_for_assets(
    conn: &impl ConnectionTrait,
    assets: Vec<asset::Model>,
    owner: Option<Vec<u8>>,
    options: &Options,
    required_creator: Option<Vec<u8>>,
) -> Result<Vec<FullAsset>, DbErr> {
    let asset_ids = assets.iter().map(|a| a.id.clone()).collect::<Vec<_>>();
    let asset_data: Vec<asset_data::Model> = asset_data::Entity::find()
        .filter(asset_data::Column::Id.is_in(asset_ids.clone()))
        .all(conn)
        .await?;

    let asset_data_map = asset_data.into_iter().fold(HashMap::new(), |mut acc, ad| {
        acc.insert(ad.id.clone(), ad);
        acc
    });

    // Using IndexMap to preserve order.
    let mut assets_map = assets.into_iter().fold(IndexMap::new(), |mut acc, asset| {
        if let Some(ad) = asset
            .asset_data
            .clone()
            .and_then(|ad_id| asset_data_map.get(&ad_id))
        {
            let id = asset.id.clone();
            let fa = FullAsset {
                asset,
                data: ad.clone(),
                ..Default::default()
            };
            acc.insert(id, fa);
        };
        acc
    });

    let ids = assets_map.keys().cloned().collect::<Vec<_>>();

    // Get all creators for all assets in `assets_map``.
    let creators = asset_creators::Entity::find()
        .filter(asset_creators::Column::AssetId.is_in(ids))
        .order_by_asc(asset_creators::Column::AssetId)
        .order_by_asc(asset_creators::Column::Position)
        .all(conn)
        .await?;

    // Add the creators to the assets in `asset_map``.
    for c in creators.into_iter() {
        if let Some(asset) = assets_map.get_mut(&c.asset_id) {
            asset.creators.push(c);
        }
    }

    // Filter out stale creators from each asset.
    for (_id, asset) in assets_map.iter_mut() {
        filter_out_stale_creators(&mut asset.creators);
    }

    // If we passed in a required creator, we make sure that creator is still in the creator array
    // of each asset after stale creators were filtered out above.  Only retain those assets that
    // have the required creator.  This corrects `getAssetByCreators` from returning assets for
    // which the required creator is no longer in the creator array.
    if let Some(required) = required_creator {
        assets_map.retain(|_id, asset| asset.creators.iter().any(|c| c.creator == required));
    }

    let ids = assets_map.keys().cloned().collect::<Vec<_>>();
    let authorities = asset_authority::Entity::find()
        .filter(asset_authority::Column::AssetId.is_in(ids.clone()))
        .all(conn)
        .await?;
    for a in authorities.into_iter() {
        if let Some(asset) = assets_map.get_mut(&a.asset_id) {
            asset.authorities.push(a);
        }
    }

    let mut token_account_condition = Condition::all();

    let mut asset_owners: Vec<Vec<u8>> = Vec::new();

    for id in asset_ids.iter() {
        if let Some(asset) = assets_map.get(id) {
            if let Some(owner) = asset.asset.owner.clone() {
                asset_owners.push(owner);
<<<<<<< HEAD
            }
        }
    }

    if let Some(query_owner) = owner {
        token_account_condition =
            token_account_condition.add(token_accounts::Column::Owner.eq(query_owner));
    } else {
        token_account_condition =
            token_account_condition.add(token_accounts::Column::Owner.is_in(asset_owners));
    };

    let token_accounts = tokens::Entity::find()
        .find_also_related(token_accounts::Entity)
        .filter(tokens::Column::Mint.is_in(asset_ids.clone()))
        .filter(token_account_condition)
        .filter(token_accounts::Column::Amount.gt(0))
        .all(conn)
        .await?;

    for (t, ta) in token_accounts.into_iter() {
        if let Some(asset) = assets_map.get_mut(&t.mint) {
            asset.token_account = ta.clone();
=======
            }
        }
    }

    if let Some(query_owner) = owner {
        token_account_condition =
            token_account_condition.add(token_accounts::Column::Owner.eq(query_owner));
    } else {
        token_account_condition =
            token_account_condition.add(token_accounts::Column::Owner.is_in(asset_owners));
    };

    let token_accounts = tokens::Entity::find()
        .find_also_related(token_accounts::Entity)
        .filter(tokens::Column::Mint.is_in(asset_ids.clone()))
        .filter(token_account_condition)
        .filter(token_accounts::Column::Amount.gt(0))
        .all(conn)
        .await?;

    for (t, ta) in token_accounts.into_iter() {
        if let Some(asset) = assets_map.get_mut(&t.mint) {
            if let Some(ta) = ta {
                asset.asset.owner = Some(ta.owner.clone());
                asset.token_account = Some(ta);
            }
>>>>>>> 2d279d48
            asset.mint = Some(t.clone());
        }
    }

    let cond = if options.show_unverified_collections {
        Condition::all()
    } else {
        Condition::any()
            .add(asset_grouping::Column::Verified.eq(true))
            // Older versions of the indexer did not have the verified flag. A group would be present if and only if it was verified.
            // Therefore if verified is null, we can assume that the group is verified.
            .add(asset_grouping::Column::Verified.is_null())
    };

    let grouping_base_query = asset_grouping::Entity::find()
        .filter(asset_grouping::Column::AssetId.is_in(ids.clone()))
        .filter(asset_grouping::Column::GroupValue.is_not_null())
        .filter(cond);

    if options.show_inscription {
        let attachments = asset_v1_account_attachments::Entity::find()
            .filter(asset_v1_account_attachments::Column::AssetId.is_in(asset_ids))
            .all(conn)
            .await?;

        for a in attachments.into_iter() {
            if let Some(asset) = assets_map.get_mut(&a.id) {
                asset.inscription = Some(a);
            }
        }
    }

    if options.show_collection_metadata {
        let groups = grouping_base_query.all(conn).await?;

        let group_values = groups
            .iter()
            .filter_map(|group| {
                group
                    .group_value
                    .as_ref()
                    .and_then(|g| bs58::decode(g).into_vec().ok())
            })
            .collect::<Vec<_>>();

        let asset_data = asset_data::Entity::find()
            .filter(asset_data::Column::Id.is_in(group_values))
            .all(conn)
            .await?;

        let asset_data_map: HashMap<_, _, RandomState> = HashMap::from_iter(
            asset_data
                .into_iter()
                .map(|ad| (ad.id.clone(), ad))
                .collect::<Vec<_>>(),
        );

        for g in groups.into_iter() {
            if let Some(asset) = assets_map.get_mut(&g.asset_id) {
                let a = g.group_value.as_ref().and_then(|g| {
                    bs58::decode(g)
                        .into_vec()
                        .ok()
                        .and_then(|v| asset_data_map.get(&v))
                        .cloned()
                });

                asset.groups.push((g, a));
            }
        }
    } else {
        let single_group_query = grouping_base_query.all(conn).await?;
        for g in single_group_query.into_iter() {
            if let Some(asset) = assets_map.get_mut(&g.asset_id) {
                asset.groups.push((g, None));
            }
        }
    };

    Ok(assets_map.into_iter().map(|(_, v)| v).collect())
}

#[allow(clippy::too_many_arguments)]
pub async fn get_assets_by_condition(
    conn: &impl ConnectionTrait,
    condition: Condition,
    joins: Vec<RelationDef>,
    owner: Option<Vec<u8>>,
    sort_by: Option<asset::Column>,
    sort_direction: Order,
    pagination: &Pagination,
    limit: u64,
    options: &Options,
) -> Result<Vec<FullAsset>, DbErr> {
    let mut stmt = asset::Entity::find();
    for def in joins {
        stmt = stmt.join(JoinType::LeftJoin, def);
    }
    stmt = stmt.filter(condition);
    if let Some(col) = sort_by {
        stmt = stmt
            .order_by(col, sort_direction.clone())
            .order_by(asset::Column::Id, sort_direction.clone());
    }

    let assets = paginate(pagination, limit, stmt, sort_direction, asset::Column::Id)
        .all(conn)
        .await?;

    let full_assets = get_related_for_assets(conn, assets, owner, options, None).await?;
    Ok(full_assets)
}

pub async fn get_by_id(
    conn: &impl ConnectionTrait,
    asset_id: Vec<u8>,
    options: &Options,
) -> Result<FullAsset, DbErr> {
    let asset_data =
        asset::Entity::find_by_id(asset_id.clone()).find_also_related(asset_data::Entity);

    let inscription = if options.show_inscription {
        get_inscription_by_mint(conn, asset_id.clone()).await.ok()
    } else {
        None
    };

    let mint = tokens::Entity::find()
        .filter(tokens::Column::Mint.eq(asset_id.clone()))
        .filter(tokens::Column::Supply.gt(0))
        .one(conn)
        .await?;

    let (asset, data): (asset::Model, asset_data::Model) =
        asset_data.one(conn).await.and_then(|o| match o {
            Some((a, Some(d))) => Ok((a, d)),
            _ => Err(DbErr::RecordNotFound("Asset Not Found".to_string())),
        })?;

    if asset.supply == Decimal::from(0) {
        return Err(DbErr::Custom("Asset has no supply".to_string()));
    }

    let authorities: Vec<asset_authority::Model> = asset_authority::Entity::find()
        .filter(asset_authority::Column::AssetId.eq(asset.id.clone()))
        .order_by_asc(asset_authority::Column::AssetId)
        .all(conn)
        .await?;

    let mut creators: Vec<asset_creators::Model> = asset_creators::Entity::find()
        .filter(asset_creators::Column::AssetId.eq(asset.id.clone()))
        .order_by_asc(asset_creators::Column::Position)
        .all(conn)
        .await?;

    filter_out_stale_creators(&mut creators);

    let grouping_query = asset_grouping::Entity::find()
        .filter(asset_grouping::Column::AssetId.eq(asset.id.clone()))
        .filter(asset_grouping::Column::GroupValue.is_not_null())
        .filter(
            Condition::any()
                .add(asset_grouping::Column::Verified.eq(true))
                // Older versions of the indexer did not have the verified flag. A group would be present if and only if it was verified.
                // Therefore if verified is null, we can assume that the group is verified.
                .add(asset_grouping::Column::Verified.is_null()),
        )
        .order_by_asc(asset_grouping::Column::AssetId);

    let groups = if options.show_collection_metadata {
        let groups = grouping_query.all(conn).await?;

        let group_values = groups
            .iter()
            .filter_map(|group| {
                group
                    .group_value
                    .as_ref()
                    .and_then(|g| bs58::decode(g).into_vec().ok())
            })
            .collect::<Vec<_>>();

        let asset_data = asset_data::Entity::find()
            .filter(asset_data::Column::Id.is_in(group_values))
            .order_by_asc(asset_data::Column::Id)
            .all(conn)
            .await?;

        let asset_data_map: HashMap<_, _, RandomState> = HashMap::from_iter(
            asset_data
                .into_iter()
                .map(|ad| (ad.id.clone(), ad))
                .collect::<Vec<_>>(),
        );

        let mut groups_tup = Vec::new();
        for g in groups.into_iter() {
            let a = g.group_value.as_ref().and_then(|g| {
                bs58::decode(g)
                    .into_vec()
                    .ok()
                    .and_then(|v| asset_data_map.get(&v))
                    .cloned()
            });

            groups_tup.push((g, a));
        }

        groups_tup
    } else {
        grouping_query
            .all(conn)
            .await?
            .into_iter()
            .map(|g| (g, None))
            .collect::<Vec<_>>()
    };

    Ok(FullAsset {
        asset,
        data,
        authorities,
        creators,
        inscription,
        groups,
        mint,
        ..Default::default()
    })
}

pub async fn fetch_transactions(
    conn: &impl ConnectionTrait,
    tree: Vec<u8>,
    leaf_idx: i64,
    pagination: &Pagination,
    limit: u64,
    sort_direction: Option<AssetSortDirection>,
) -> Result<Vec<(String, String)>, DbErr> {
    // Default sort direction is Desc
    // Similar to GetSignaturesForAddress in the Solana API
    let sort_direction = sort_direction.unwrap_or(AssetSortDirection::Desc);
    let sort_order = match sort_direction {
        AssetSortDirection::Asc => sea_orm::Order::Asc,
        AssetSortDirection::Desc => sea_orm::Order::Desc,
    };

    let mut stmt = cl_audits_v2::Entity::find().filter(cl_audits_v2::Column::Tree.eq(tree));
    stmt = stmt.filter(cl_audits_v2::Column::LeafIdx.eq(leaf_idx));
    stmt = stmt.order_by(cl_audits_v2::Column::Seq, sort_order.clone());

    stmt = paginate(
        pagination,
        limit,
        stmt,
        sort_order,
        cl_audits_v2::Column::Seq,
    );
    let transactions = stmt.all(conn).await?;
    let transaction_list = transactions
        .into_iter()
        .map(|transaction| {
            let tx = bs58::encode(transaction.tx).into_string();
            let ix = Instruction::to_pascal_case(&transaction.instruction).to_string();
            (tx, ix)
        })
        .collect();

    Ok(transaction_list)
}

pub async fn get_asset_signatures(
    conn: &impl ConnectionTrait,
    asset_id: Option<Vec<u8>>,
    tree_id: Option<Vec<u8>>,
    leaf_idx: Option<i64>,
    pagination: &Pagination,
    limit: u64,
    sort_direction: Option<AssetSortDirection>,
) -> Result<Vec<(String, String)>, DbErr> {
    // if tree_id and leaf_idx are provided, use them directly to fetch transactions
    if let (Some(tree_id), Some(leaf_idx)) = (tree_id, leaf_idx) {
        let transactions =
            fetch_transactions(conn, tree_id, leaf_idx, pagination, limit, sort_direction).await?;
        return Ok(transactions);
    }

    if asset_id.is_none() {
        return Err(DbErr::Custom(
            "Either 'id' or both 'tree' and 'leafIndex' must be provided".to_string(),
        ));
    }

    // if only asset_id is provided, fetch the latest tree and leaf_idx (asset.nonce) for the asset
    // and use them to fetch transactions
    let stmt = asset::Entity::find()
        .distinct_on([(asset::Entity, asset::Column::Id)])
        .filter(asset::Column::Id.eq(asset_id))
        .order_by(asset::Column::Id, Order::Desc)
        .limit(1);
    let asset = stmt.one(conn).await?;
    if let Some(asset) = asset {
        let tree = asset
            .tree_id
            .ok_or(DbErr::RecordNotFound("Tree not found".to_string()))?;
        if tree.is_empty() {
            return Err(DbErr::Custom("Empty tree for asset".to_string()));
        }
        let leaf_idx = asset
            .nonce
            .ok_or(DbErr::RecordNotFound("Leaf ID does not exist".to_string()))?;
        let transactions =
            fetch_transactions(conn, tree, leaf_idx, pagination, limit, sort_direction).await?;
        Ok(transactions)
    } else {
        Ok(Vec::new())
    }
}

fn filter_out_stale_creators(creators: &mut Vec<asset_creators::Model>) {
    // If the first creator is an empty Vec, it means the creator array is empty (which is allowed
    // for compressed assets in Bubblegum).
    if !creators.is_empty() && creators[0].creator.is_empty() {
        creators.clear();
    } else {
        // For both compressed and non-compressed assets, any creators that do not have the max
        // `slot_updated` value are stale and should be removed.
        let max_slot_updated = creators.iter().map(|creator| creator.slot_updated).max();
        if let Some(max_slot_updated) = max_slot_updated {
            creators.retain(|creator| creator.slot_updated == max_slot_updated);
        }

        // For compressed assets, any creators that do not have the max `seq` value are stale and
        // should be removed.  A `seq` value of 0 indicates a decompressed or never-compressed
        // asset.  So if a `seq` value of 0 is present, then all creators with nonzero `seq` values
        // are stale and should be removed.
        let seq = if creators
            .iter()
            .map(|creator| creator.seq)
            .any(|seq| seq == Some(0))
        {
            Some(Some(0))
        } else {
            creators.iter().map(|creator| creator.seq).max()
        };

        if let Some(seq) = seq {
            creators.retain(|creator| creator.seq == seq);
        }
    }
}

pub async fn get_token_accounts(
    conn: &impl ConnectionTrait,
    owner_address: Option<Vec<u8>>,
    mint_address: Option<Vec<u8>>,
    pagination: &Pagination,
    limit: u64,
    options: &Options,
) -> Result<Vec<token_accounts::Model>, DbErr> {
    let mut condition = Condition::all();

    if options.show_zero_balance {
        condition = condition.add(token_accounts::Column::Amount.gte(0));
    } else {
        condition = condition.add(token_accounts::Column::Amount.gt(0));
    }

    if owner_address.is_none() && mint_address.is_none() {
        return Err(DbErr::Custom(
            "Either 'ownerAddress' or 'mintAddress' must be provided".to_string(),
        ));
    }

    if let Some(owner) = owner_address {
        condition = condition.add(token_accounts::Column::Owner.eq(owner));
    }
    if let Some(mint) = mint_address {
        condition = condition.add(token_accounts::Column::Mint.eq(mint));
    }

    let token_accounts = paginate(
        pagination,
        limit,
        token_accounts::Entity::find().filter(condition),
        Order::Desc,
        token_accounts::Column::Amount,
    )
    .order_by(token_accounts::Column::Pubkey, Order::Asc)
    .all(conn)
    .await?;

    Ok(token_accounts)
}

pub async fn get_token_largest_accounts(
    conn: &impl ConnectionTrait,
    mint_address: Vec<u8>,
) -> Result<SolanaRpcResponseAndContext<Vec<RpcTokenAccountBalance>>, DbErr> {
    let mint_acc = tokens::Entity::find()
        .filter(tokens::Column::Mint.eq(mint_address.clone()))
        .one(conn)
        .await?
        .ok_or(DbErr::RecordNotFound("Mint Account Not Found".to_string()))?;

    let largest_token_accounts = token_accounts::Entity::find()
        .filter(token_accounts::Column::Mint.eq(mint_address))
        .order_by_desc(token_accounts::Column::Amount)
        .limit(20) // Select the top 20 largest token accounts
        .all(conn)
        .await?;

    let value = largest_token_accounts
        .into_iter()
        .map(|ta| {
            let ui_amount: f64 = (ta.amount as f64).div(10u64.pow(mint_acc.decimals as u32) as f64);
            RpcTokenAccountBalance {
                address: bs58::encode(ta.pubkey).into_string(),
                amount: UiTokenAmount {
                    ui_amount: Some(ui_amount),
                    decimals: mint_acc.decimals as u8,
                    amount: ta.amount.to_string(),
                    ui_amount_string: ui_amount.to_string(),
                },
            }
        })
        .collect();

    Ok(SolanaRpcResponseAndContext {
        value,
        context: SolanaRpcContext::default(),
    })
}

pub async fn get_token_supply(
    conn: &impl ConnectionTrait,
    mint_address: Vec<u8>,
) -> Result<SolanaRpcResponseAndContext<RpcTokenSupply>, DbErr> {
    let token = tokens::Entity::find()
        .filter(tokens::Column::Mint.eq(mint_address))
        .one(conn)
        .await?
        .ok_or(DbErr::RecordNotFound("Token Not Found".to_string()))?;

    let ui_supply = token
        .supply
        .to_f64()
        .map_or(0f64, |s| s.div(10u64.pow(token.decimals as u32) as f64));

    let value = RpcTokenSupply {
        amount: token.supply.to_string(),
        decimals: token.decimals as u8,
        ui_amount: Some(ui_supply),
        ui_amount_string: ui_supply.to_string(),
    };

    Ok(SolanaRpcResponseAndContext {
        value,
        context: SolanaRpcContext::default(),
    })
}

fn get_edition_data_from_json<T: DeserializeOwned>(data: Value) -> Result<T, DbErr> {
    serde_json::from_value(data).map_err(|e| DbErr::Custom(e.to_string()))
}

fn attachment_to_nft_edition(
    attachment: asset_v1_account_attachments::Model,
) -> Result<NftEdition, DbErr> {
    let data: Edition = attachment
        .data
        .clone()
        .ok_or(DbErr::RecordNotFound("Edition data not found".to_string()))
        .map(get_edition_data_from_json)??;

    Ok(NftEdition {
        mint_address: attachment
            .asset_id
            .clone()
            .map(|id| bs58::encode(id).into_string())
            .unwrap_or("".to_string()),
        edition_number: data.edition,
        edition_address: bs58::encode(attachment.id.clone()).into_string(),
    })
}

pub async fn get_nft_editions(
    conn: &impl ConnectionTrait,
    mint_address: Pubkey,
    pagination: &Pagination,
    limit: u64,
) -> Result<NftEditions, DbErr> {
    let master_edition_pubkey = MasterEdition::find_pda(&mint_address).0;

    // to fetch nft editions associated with a mint we need to fetch the master edition first
    let master_edition =
        asset_v1_account_attachments::Entity::find_by_id(master_edition_pubkey.to_bytes().to_vec())
            .one(conn)
            .await?
            .ok_or(DbErr::RecordNotFound(
                "Master Edition not found".to_string(),
            ))?;

    let master_edition_data: MasterEdition = master_edition
        .data
        .clone()
        .ok_or(DbErr::RecordNotFound(
            "Master Edition data not found".to_string(),
        ))
        .map(get_edition_data_from_json)??;

    let mut stmt = asset_v1_account_attachments::Entity::find();

    stmt = stmt.filter(
        asset_v1_account_attachments::Column::AttachmentType
            .eq(V1AccountAttachments::Edition)
            // The data field is a JSON field that contains the edition data.
            .and(asset_v1_account_attachments::Column::Data.is_not_null())
            // The parent field is a string field that contains the master edition pubkey ( mapping edition to master edition )
            .and(Expr::cust(&format!(
                "data->>'parent' = '{}'",
                master_edition_pubkey
            ))),
    );

    let nft_editions = paginate(
        pagination,
        limit,
        stmt,
        Order::Asc,
        asset_v1_account_attachments::Column::Id,
    )
    .all(conn)
    .await?
    .into_iter()
    .map(attachment_to_nft_edition)
    .collect::<Result<Vec<NftEdition>, _>>()?;

    let (page, before, after, cursor) = match pagination {
        Pagination::Keyset { before, after } => {
            let bef = before.clone().and_then(|x| String::from_utf8(x).ok());
            let aft = after.clone().and_then(|x| String::from_utf8(x).ok());
            (None, bef, aft, None)
        }
        Pagination::Page { page } => (Some(*page as u32), None, None, None),
        Pagination::Cursor(_) => {
            if let Some(last_asset) = nft_editions.last() {
                let cursor_str = last_asset.edition_address.clone();
                (None, None, None, Some(cursor_str))
            } else {
                (None, None, None, None)
            }
        }
    };

    Ok(NftEditions {
        total: nft_editions.len() as u32,
        master_edition_address: master_edition_pubkey.to_string(),
        supply: master_edition_data.supply,
        max_supply: master_edition_data.max_supply,
        editions: nft_editions,
        limit: limit as u32,
        page,
        before,
        after,
        cursor,
    })
}

async fn get_inscription_by_mint(
    conn: &impl ConnectionTrait,
    mint: Vec<u8>,
) -> Result<asset_v1_account_attachments::Model, DbErr> {
    asset_v1_account_attachments::Entity::find()
        .filter(
            asset_v1_account_attachments::Column::Data
                .is_not_null()
                .and(Expr::cust(&format!(
                    "data->>'root' = '{}'",
                    bs58::encode(mint).into_string()
                ))),
        )
        .one(conn)
        .await
        .and_then(|o| match o {
            Some(t) => Ok(t),
            _ => Err(DbErr::RecordNotFound("Inscription Not Found".to_string())),
        })
}<|MERGE_RESOLUTION|>--- conflicted
+++ resolved
@@ -399,7 +399,6 @@
         if let Some(asset) = assets_map.get(id) {
             if let Some(owner) = asset.asset.owner.clone() {
                 asset_owners.push(owner);
-<<<<<<< HEAD
             }
         }
     }
@@ -422,35 +421,10 @@
 
     for (t, ta) in token_accounts.into_iter() {
         if let Some(asset) = assets_map.get_mut(&t.mint) {
-            asset.token_account = ta.clone();
-=======
-            }
-        }
-    }
-
-    if let Some(query_owner) = owner {
-        token_account_condition =
-            token_account_condition.add(token_accounts::Column::Owner.eq(query_owner));
-    } else {
-        token_account_condition =
-            token_account_condition.add(token_accounts::Column::Owner.is_in(asset_owners));
-    };
-
-    let token_accounts = tokens::Entity::find()
-        .find_also_related(token_accounts::Entity)
-        .filter(tokens::Column::Mint.is_in(asset_ids.clone()))
-        .filter(token_account_condition)
-        .filter(token_accounts::Column::Amount.gt(0))
-        .all(conn)
-        .await?;
-
-    for (t, ta) in token_accounts.into_iter() {
-        if let Some(asset) = assets_map.get_mut(&t.mint) {
             if let Some(ta) = ta {
                 asset.asset.owner = Some(ta.owner.clone());
                 asset.token_account = Some(ta);
             }
->>>>>>> 2d279d48
             asset.mint = Some(t.clone());
         }
     }
