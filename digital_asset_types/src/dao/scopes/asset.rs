use crate::dao::{
<<<<<<< HEAD
    asset, asset_authority, asset_creators, asset_data, asset_grouping, FullAsset, GroupingSize,
=======
    asset::{self},
    asset_authority, asset_creators, asset_data, asset_grouping, Cursor, FullAsset, GroupingSize,
>>>>>>> ec33003f
    Pagination,
};
use indexmap::IndexMap;
use sea_orm::{entity::*, query::*, ConnectionTrait, DbErr, Order};
use std::collections::HashMap;

<<<<<<< HEAD
pub fn paginate<T>(pagination: &Pagination, limit: u64, stmt: T) -> T
=======
pub fn paginate<'db, T, C>(
    pagination: &Pagination,
    limit: u64,
    stmt: T,
    sort_direction: Order,
    column: C,
) -> T
>>>>>>> ec33003f
where
    T: QueryFilter + QuerySelect,
    C: ColumnTrait,
{
    let mut stmt = stmt;
    match pagination {
        Pagination::Keyset { before, after } => {
            if let Some(b) = before {
                stmt = stmt.filter(column.lt(b.clone()));
            }
            if let Some(a) = after {
                stmt = stmt.filter(column.gt(a.clone()));
            }
        }
        Pagination::Page { page } => {
            if *page > 0 {
                stmt = stmt.offset((page - 1) * limit)
            }
        }
        Pagination::Cursor(cursor) => {
            if *cursor != Cursor::default() {
                if sort_direction == sea_orm::Order::Asc {
                    stmt = stmt.filter(column.gt(cursor.id.clone()));
                } else {
                    stmt = stmt.filter(column.lt(cursor.id.clone()));
                }
            }
        }
    }
    stmt.limit(limit)
}

pub async fn get_by_creator(
    conn: &impl ConnectionTrait,
    creator: Vec<u8>,
    only_verified: bool,
    sort_by: Option<asset::Column>,
    sort_direction: Order,
    pagination: &Pagination,
    limit: u64,
    show_unverified_collections: bool,
) -> Result<Vec<FullAsset>, DbErr> {
    let mut condition = Condition::all()
        .add(asset_creators::Column::Creator.eq(creator))
        .add(asset::Column::Supply.gt(0));
    if only_verified {
        condition = condition.add(asset_creators::Column::Verified.eq(true));
    }
    get_by_related_condition(
        conn,
        condition,
        asset::Relation::AssetCreators,
        sort_by,
        sort_direction,
        pagination,
        limit,
        show_unverified_collections,
    )
    .await
}

pub async fn get_grouping(
    conn: &impl ConnectionTrait,
    group_key: String,
    group_value: String,
) -> Result<GroupingSize, DbErr> {
    let size = asset_grouping::Entity::find()
        .filter(
            Condition::all()
                .add(asset_grouping::Column::GroupKey.eq(group_key))
                .add(asset_grouping::Column::GroupValue.eq(group_value))
                .add(
                    Condition::any()
                        .add(asset_grouping::Column::Verified.eq(true))
                        .add(asset_grouping::Column::Verified.is_null()),
                ),
        )
        .count(conn)
        .await?;
    Ok(GroupingSize { size })
}

pub async fn get_by_grouping(
    conn: &impl ConnectionTrait,
    group_key: String,
    group_value: String,
    sort_by: Option<asset::Column>,
    sort_direction: Order,
    pagination: &Pagination,
    limit: u64,
    show_unverified_collections: bool,
) -> Result<Vec<FullAsset>, DbErr> {
    let mut condition = asset_grouping::Column::GroupKey
        .eq(group_key)
        .and(asset_grouping::Column::GroupValue.eq(group_value));

    if !show_unverified_collections {
        condition = condition.and(
            asset_grouping::Column::Verified
                .eq(true)
                .or(asset_grouping::Column::Verified.is_null()),
        );
    }

    get_by_related_condition(
        conn,
        Condition::all()
            .add(condition)
            .add(asset::Column::Supply.gt(0)),
        asset::Relation::AssetGrouping,
        sort_by,
        sort_direction,
        pagination,
        limit,
        show_unverified_collections,
    )
    .await
}

pub async fn get_assets_by_owner(
    conn: &impl ConnectionTrait,
    owner: Vec<u8>,
    sort_by: Option<asset::Column>,
    sort_direction: Order,
    pagination: &Pagination,
    limit: u64,
    show_unverified_collections: bool,
) -> Result<Vec<FullAsset>, DbErr> {
    let cond = Condition::all()
        .add(asset::Column::Owner.eq(owner))
        .add(asset::Column::Supply.gt(0));
    get_assets_by_condition(
        conn,
        cond,
        vec![],
        sort_by,
        sort_direction,
        pagination,
        limit,
        show_unverified_collections,
    )
    .await
}

pub async fn get_assets(
    conn: &impl ConnectionTrait,
    asset_ids: Vec<Vec<u8>>,
    pagination: &Pagination,
    limit: u64,
) -> Result<Vec<FullAsset>, DbErr> {
    let cond = Condition::all()
        .add(asset::Column::Id.is_in(asset_ids))
        .add(asset::Column::Supply.gt(0));
    get_assets_by_condition(
        conn,
        cond,
        vec![],
        // Default values provided. The args below are not used for batch requests
        None,
        Order::Asc,
        pagination,
        limit,
        false,
    )
    .await
}

pub async fn get_by_authority(
    conn: &impl ConnectionTrait,
    authority: Vec<u8>,
    sort_by: Option<asset::Column>,
    sort_direction: Order,
    pagination: &Pagination,
    limit: u64,
    show_unverified_collections: bool,
) -> Result<Vec<FullAsset>, DbErr> {
    let cond = Condition::all()
        .add(asset_authority::Column::Authority.eq(authority))
        .add(asset::Column::Supply.gt(0));
    get_by_related_condition(
        conn,
        cond,
        asset::Relation::AssetAuthority,
        sort_by,
        sort_direction,
        pagination,
        limit,
        show_unverified_collections,
    )
    .await
}

async fn get_by_related_condition<E>(
    conn: &impl ConnectionTrait,
    condition: Condition,
    relation: E,
    sort_by: Option<asset::Column>,
    sort_direction: Order,
    pagination: &Pagination,
    limit: u64,
    show_unverified_collections: bool,
) -> Result<Vec<FullAsset>, DbErr>
where
    E: RelationTrait,
{
    let mut stmt = asset::Entity::find()
        .filter(condition)
        .join(JoinType::LeftJoin, relation.def());

    if let Some(col) = sort_by {
        stmt = stmt
            .order_by(col, sort_direction.clone())
            .order_by(asset::Column::Id, sort_direction.clone());
    }

    let assets = paginate(pagination, limit, stmt, sort_direction, asset::Column::Id)
        .all(conn)
        .await?;
    get_related_for_assets(conn, assets, show_unverified_collections).await
}

pub async fn get_related_for_assets(
    conn: &impl ConnectionTrait,
    assets: Vec<asset::Model>,
    show_unverified_collections: bool,
) -> Result<Vec<FullAsset>, DbErr> {
    let asset_ids = assets.iter().map(|a| a.id.clone()).collect::<Vec<_>>();

    let asset_data: Vec<asset_data::Model> = asset_data::Entity::find()
        .filter(asset_data::Column::Id.is_in(asset_ids))
        .all(conn)
        .await?;
    let asset_data_map = asset_data.into_iter().fold(HashMap::new(), |mut acc, ad| {
        acc.insert(ad.id.clone(), ad);
        acc
    });

    // Using IndexMap to preserve order.
    let mut assets_map = assets.into_iter().fold(IndexMap::new(), |mut acc, asset| {
        if let Some(ad) = asset
            .asset_data
            .clone()
            .and_then(|ad_id| asset_data_map.get(&ad_id))
        {
            let id = asset.id.clone();
            let fa = FullAsset {
                asset,
                data: ad.clone(),
                authorities: vec![],
                creators: vec![],
                groups: vec![],
            };
            acc.insert(id, fa);
        };
        acc
    });
    let ids = assets_map.keys().cloned().collect::<Vec<_>>();
    let authorities = asset_authority::Entity::find()
        .filter(asset_authority::Column::AssetId.is_in(ids.clone()))
        .order_by_asc(asset_authority::Column::AssetId)
        .all(conn)
        .await?;
    for a in authorities.into_iter() {
        if let Some(asset) = assets_map.get_mut(&a.asset_id) {
            asset.authorities.push(a);
        }
    }

    let creators = asset_creators::Entity::find()
        .filter(asset_creators::Column::AssetId.is_in(ids.clone()))
        .order_by_asc(asset_creators::Column::AssetId)
        .order_by_asc(asset_creators::Column::Position)
        .all(conn)
        .await?;
    for c in creators.into_iter() {
        if let Some(asset) = assets_map.get_mut(&c.asset_id) {
            asset.creators.push(c);
        }
    }

    let cond = if show_unverified_collections {
        Condition::all()
    } else {
        Condition::any()
            .add(asset_grouping::Column::Verified.eq(true))
            // Older versions of the indexer did not have the verified flag. A group would be present if and only if it was verified.
            // Therefore if verified is null, we can assume that the group is verified.
            .add(asset_grouping::Column::Verified.is_null())
    };

    let grouping = asset_grouping::Entity::find()
        .filter(asset_grouping::Column::AssetId.is_in(ids.clone()))
        .filter(asset_grouping::Column::GroupValue.is_not_null())
        .filter(cond)
        .order_by_asc(asset_grouping::Column::AssetId)
        .all(conn)
        .await?;
    for g in grouping.into_iter() {
        if let Some(asset) = assets_map.get_mut(&g.asset_id) {
            asset.groups.push(g);
        }
    }

    Ok(assets_map.into_iter().map(|(_, v)| v).collect())
}

pub async fn get_assets_by_condition(
    conn: &impl ConnectionTrait,
    condition: Condition,
    joins: Vec<RelationDef>,
    sort_by: Option<asset::Column>,
    sort_direction: Order,
    pagination: &Pagination,
    limit: u64,
    show_unverified_collections: bool,
) -> Result<Vec<FullAsset>, DbErr> {
    let mut stmt = asset::Entity::find();
    for def in joins {
        stmt = stmt.join(JoinType::LeftJoin, def);
    }
    stmt = stmt.filter(condition);
    if let Some(col) = sort_by {
        stmt = stmt
            .order_by(col, sort_direction.clone())
            .order_by(asset::Column::Id, sort_direction.clone());
    }

    let assets = paginate(pagination, limit, stmt, sort_direction, asset::Column::Id)
        .all(conn)
        .await?;
    let full_assets = get_related_for_assets(conn, assets, show_unverified_collections).await?;
    Ok(full_assets)
}

pub async fn get_by_id(
    conn: &impl ConnectionTrait,
    asset_id: Vec<u8>,
    include_no_supply: bool,
) -> Result<FullAsset, DbErr> {
    let mut asset_data =
        asset::Entity::find_by_id(asset_id.clone()).find_also_related(asset_data::Entity);
    if !include_no_supply {
        asset_data = asset_data.filter(Condition::all().add(asset::Column::Supply.gt(0)));
    }
    let asset_data: (asset::Model, asset_data::Model) =
        asset_data.one(conn).await.and_then(|o| match o {
            Some((a, Some(d))) => Ok((a, d)),
            _ => Err(DbErr::RecordNotFound("Asset Not Found".to_string())),
        })?;

    let (asset, data) = asset_data;
    let authorities: Vec<asset_authority::Model> = asset_authority::Entity::find()
        .filter(asset_authority::Column::AssetId.eq(asset.id.clone()))
        .order_by_asc(asset_authority::Column::AssetId)
        .all(conn)
        .await?;
    let creators: Vec<asset_creators::Model> = asset_creators::Entity::find()
        .filter(asset_creators::Column::AssetId.eq(asset.id.clone()))
        .order_by_asc(asset_creators::Column::Position)
        .all(conn)
        .await?;
    let grouping: Vec<asset_grouping::Model> = asset_grouping::Entity::find()
        .filter(asset_grouping::Column::AssetId.eq(asset.id.clone()))
        .filter(asset_grouping::Column::GroupValue.is_not_null())
        .filter(
            Condition::any()
                .add(asset_grouping::Column::Verified.eq(true))
                // Older versions of the indexer did not have the verified flag. A group would be present if and only if it was verified.
                // Therefore if verified is null, we can assume that the group is verified.
                .add(asset_grouping::Column::Verified.is_null()),
        )
        .order_by_asc(asset_grouping::Column::AssetId)
        .all(conn)
        .await?;
    Ok(FullAsset {
        asset,
        data,
        authorities,
        creators,
        groups: grouping,
    })
}<|MERGE_RESOLUTION|>--- conflicted
+++ resolved
@@ -1,27 +1,18 @@
 use crate::dao::{
-<<<<<<< HEAD
-    asset, asset_authority, asset_creators, asset_data, asset_grouping, FullAsset, GroupingSize,
-=======
-    asset::{self},
-    asset_authority, asset_creators, asset_data, asset_grouping, Cursor, FullAsset, GroupingSize,
->>>>>>> ec33003f
-    Pagination,
+    asset, asset_authority, asset_creators, asset_data, asset_grouping, Cursor, FullAsset,
+    GroupingSize, Pagination,
 };
 use indexmap::IndexMap;
 use sea_orm::{entity::*, query::*, ConnectionTrait, DbErr, Order};
 use std::collections::HashMap;
 
-<<<<<<< HEAD
-pub fn paginate<T>(pagination: &Pagination, limit: u64, stmt: T) -> T
-=======
-pub fn paginate<'db, T, C>(
+pub fn paginate<T, C>(
     pagination: &Pagination,
     limit: u64,
     stmt: T,
     sort_direction: Order,
     column: C,
 ) -> T
->>>>>>> ec33003f
 where
     T: QueryFilter + QuerySelect,
     C: ColumnTrait,
@@ -54,6 +45,7 @@
     stmt.limit(limit)
 }
 
+#[allow(clippy::too_many_arguments)]
 pub async fn get_by_creator(
     conn: &impl ConnectionTrait,
     creator: Vec<u8>,
@@ -104,6 +96,7 @@
     Ok(GroupingSize { size })
 }
 
+#[allow(clippy::too_many_arguments)]
 pub async fn get_by_grouping(
     conn: &impl ConnectionTrait,
     group_key: String,
@@ -214,6 +207,7 @@
     .await
 }
 
+#[allow(clippy::too_many_arguments)]
 async fn get_by_related_condition<E>(
     conn: &impl ConnectionTrait,
     condition: Condition,
@@ -328,6 +322,7 @@
     Ok(assets_map.into_iter().map(|(_, v)| v).collect())
 }
 
+#[allow(clippy::too_many_arguments)]
 pub async fn get_assets_by_condition(
     conn: &impl ConnectionTrait,
     condition: Condition,
