use crate::dao::full_asset::{FullAsset, FullAssetList};
use crate::dao::generated::prelude::{Asset, AssetData};
use crate::dao::generated::sea_orm_active_enums::{SpecificationAssetClass, SpecificationVersions};
use crate::dao::generated::{asset, asset_authority, asset_creators, asset_data, asset_grouping};
use crate::rpc::{
    Asset as RpcAsset, Authority, Compression, Content, Creator, File, Group, Interface,
    MetadataItem, Ownership, Royalty, Scope, Uses,
};
use jsonpath_lib::JsonPathError;
use mime_guess::Mime;
use sea_orm::{ColumnTrait, DbErr, QueryOrder,DatabaseConnection, EntityTrait, QueryFilter};
use serde_json::Value;
<<<<<<< HEAD
use std::{collections::HashMap, path::Path};
=======
use std::collections::{BTreeMap, HashMap};
use std::path::Path;
>>>>>>> 6a6b9139
use url::Url;

pub fn to_uri(uri: String) -> Option<Url> {
    Url::parse(&*uri).ok()
}

pub fn get_mime(url: Url) -> Option<Mime> {
    mime_guess::from_path(Path::new(url.path())).first()
}

pub fn get_mime_type_from_uri(uri: String) -> Option<String> {
    to_uri(uri).and_then(get_mime).map(|m| m.to_string())
}

pub fn file_from_str(str: String) -> File {
    let mime = get_mime_type_from_uri(str.clone());
    File {
        uri: Some(str),
        mime,
        quality: None,
        contexts: None,
    }
}

pub fn track_top_level_file(
    file_map: &mut HashMap<String, File>,
    top_level_file: Option<&serde_json::Value>,
) {
    if top_level_file.is_some() {
        let img = top_level_file.and_then(|x| x.as_str()).unwrap();
        let entry = file_map.get(img);
        if entry.is_none() {
            file_map.insert(img.to_string(), file_from_str(img.to_string()));
        }
    }
}

pub fn safe_select<'a>(
    selector: &mut impl FnMut(&str) -> Result<Vec<&'a Value>, JsonPathError>,
    expr: &str,
) -> Option<&'a Value> {
    selector(expr)
        .ok()
        .filter(|d| !Vec::is_empty(d))
        .as_mut()
        .and_then(|v| v.pop())
}

fn v1_content_from_json(asset_data: &asset_data::Model) -> Result<Content, DbErr> {
    // todo -> move this to the bg worker for pre processing
    let metadata = &asset_data.metadata;
    let mut selector_fn = jsonpath_lib::selector(metadata);
    let mut chain_data_selector_fn = jsonpath_lib::selector(&asset_data.chain_data);
    let selector = &mut selector_fn;
    let chain_data_selector = &mut chain_data_selector_fn;
    println!("{}", metadata.to_string());
    let mut meta: Vec<MetadataItem> = Vec::new();
    /*
     pub name: String,
    /// The symbol for the asset
    pub symbol: String,
    /// URI pointing to JSON representing the asset
    pub uri: String,
    /// Royalty basis points that goes to creators in secondary sales (0-10000)
    pub seller_fee_basis_points: u16,
    // Immutable, once flipped, all sales of this metadata are considered secondary.
    pub primary_sale_happened: bool,
    // Whether or not the data struct is mutable, default is not
    pub is_mutable: bool,
    /// nonce for easy calculation of editions, if present
    pub edition_nonce: Option<u8>,
    /// Since we cannot easily change Metadata, we add the new DataV2 fields here at the end.
    pub token_standard: Option<TokenStandard>,
    /// Collection
    pub collection: Option<Collection>,
    /// Uses
    pub uses: Option<Uses>,
    pub token_program_version: TokenProgramVersion,
    pub creators: Vec<Creator>,
     */
    let mut description_meta = MetadataItem::new("description");
    let image = safe_select(selector, "$.image");
    let name = safe_select(chain_data_selector, "$.name");
    if let Some(name) = name {
        description_meta.set_item("name", name.clone());
    }
    let desc = safe_select(selector, "$.description");
    if let Some(desc) = desc {
        description_meta.set_item("description", desc.clone());
    }
    meta.push(description_meta);
    let description_meta = MetadataItem::new("description");
    let symbol = safe_select(chain_data_selector, "$.symbol")
        .map(|x| MetadataItem::single("symbol", "symbol", x.clone()));
    if let Some(symbol) = symbol {
        meta.push(symbol);
    }
    let edition_nonce = safe_select(chain_data_selector, "$.edition_nonce")
        .map(|x| MetadataItem::single("edition_nonce", "edition_nonce", x.clone()));
    if let Some(edition_nonce) = edition_nonce {
        meta.push(edition_nonce);
    }
    let primary_sale_happened = safe_select(chain_data_selector, "$.primary_sale_happened")
        .map(|x| MetadataItem::single("primary_sale_happened", "primary_sale_happened", x.clone()));
    if let Some(primary_sale_happened) = primary_sale_happened {
        meta.push(primary_sale_happened);
    }

    let token_standard = safe_select(chain_data_selector, "$.token_standard")
        .map(|x| MetadataItem::single("token_standard", "token_standard", x.clone()));
    if let Some(token_standard) = token_standard {
        meta.push(token_standard);
    }

    let uses = safe_select(chain_data_selector, "$.uses")
        .map(|x| MetadataItem::single("uses", "uses", x.clone()));
    if let Some(uses) = uses {
        meta.push(uses);
    }

    let image = safe_select(selector, "$.image");
    let animation = safe_select(selector, "$.animation_url");
    let external_url = safe_select(selector, "$.external_url").map(|val| {
        let mut links = HashMap::new();
        links.insert("external_url".to_string(), val[0].to_owned());
        links
    });
    let metadata = safe_select(selector, "description");
    let mut actual_files: HashMap<String, File> = HashMap::new();
    selector("$.properties.files[*]")
        .ok()
        .filter(|d| !Vec::is_empty(d))
        .map(|files| {
            for v in files.iter() {
                if v.is_object() {
                    let uri = v.get("uri");
                    let mime_type = v.get("type");
                    match (uri, mime_type) {
                        (Some(u), Some(m)) => {
                            let str_uri = u.as_str().unwrap().to_string();
                            let str_mime = m.as_str().unwrap().to_string();
                            actual_files.insert(
                                str_uri.clone(),
                                File {
                                    uri: Some(str_uri),
                                    mime: Some(str_mime),
                                    quality: None,
                                    contexts: None,
                                },
                            );
                        }
                        (Some(u), None) => {
                            let str_uri = serde_json::to_string(u).unwrap();
                            actual_files.insert(str_uri.clone(), file_from_str(str_uri));
                        }
                        _ => {}
                    }
                } else if v.is_string() {
                    let str_uri = v.as_str().unwrap().to_string();
                    actual_files.insert(str_uri.clone(), file_from_str(str_uri));
                }
            }
        });

    track_top_level_file(&mut actual_files, image);
    track_top_level_file(&mut actual_files, animation);
    let files: Vec<File> = actual_files.into_values().collect();

    let edition_nonce = safe_select(chain_data_selector, "$.edition_nonce")
        .map(|x| MetadataItem::single("edition_nonce", "edition_nonce", x.clone()));
    if let Some(edition_nonce) = edition_nonce {
        meta.push(edition_nonce);
    }

    Ok(Content {
        schema: "https://schema.metaplex.com/nft1.0.json".to_string(),
        files: Some(files),
        metadata: Some(meta),
        links: external_url,
    })
}

pub fn get_content(asset: &asset::Model, data: &asset_data::Model) -> Result<Content, DbErr> {
    match asset.specification_version {
        SpecificationVersions::V1 => v1_content_from_json(data),
        SpecificationVersions::V0 => v1_content_from_json(data),
        _ => Err(DbErr::Custom("Version Not Implemented".to_string())),
    }
}

pub fn to_authority(authority: Vec<asset_authority::Model>) -> Vec<Authority> {
    authority
        .iter()
        .map(|a| Authority {
            address: bs58::encode(&a.authority).into_string(),
            scopes: vec![Scope::Full],
        })
        .collect()
}

pub fn to_creators(creators: Vec<asset_creators::Model>) -> Vec<Creator> {
    creators
        .iter()
        .map(|a| Creator {
            address: bs58::encode(&a.creator).into_string(),
            share: a.share,
            verified: a.verified,
        })
        .collect()
}

pub fn to_grouping(groups: Vec<asset_grouping::Model>) -> Vec<Group> {
    groups
        .iter()
        .map(|a| Group {
            group_key: a.group_key.clone(),
            group_value: a.group_value.clone(),
        })
        .collect()
}

pub fn get_interface(asset: &asset::Model) -> Interface {
    match (
        &asset.specification_version,
        &asset.specification_asset_class,
    ) {
        (SpecificationVersions::V1, SpecificationAssetClass::Nft) => Interface::V1NFT,
        (SpecificationVersions::V1, SpecificationAssetClass::PrintableNft) => Interface::V1NFT,
        (SpecificationVersions::V0, SpecificationAssetClass::Nft) => Interface::LEGACY_NFT,
        _ => Interface::V1NFT,
    }
}

//TODO -> impl custom erro type
pub fn asset_to_rpc(asset: FullAsset) -> Result<RpcAsset, DbErr> {
    let FullAsset {
        asset,
        data,
        authorities,
        creators,
        groups,
    } = asset;
    let rpc_authorities = to_authority(authorities);
    let rpc_creators = to_creators(creators);
    let rpc_groups = to_grouping(groups);
    let interface = get_interface(&asset);
    let content = get_content(&asset, &data)?;
    Ok(RpcAsset {
        interface,
        id: bs58::encode(asset.id).into_string(),
        content: Some(content),
        authorities: Some(rpc_authorities),
        compression: Some(Compression {
            eligible: asset.compressible,
            compressed: asset.compressed,
            asset_hash: asset
                .leaf
                .map(|s| bs58::encode(s).into_string())
                .unwrap_or_default(),
            data_hash: asset
                .data_hash
                .map(|e| e.trim().to_string())
                .unwrap_or_default(),
            creator_hash: asset
                .creator_hash
                .map(|e| e.trim().to_string())
                .unwrap_or_default(),
        }),
        grouping: Some(rpc_groups),
        royalty: Some(Royalty {
            royalty_model: asset.royalty_target_type.into(),
            target: asset.royalty_target.map(|s| bs58::encode(s).into_string()),
            percent: (asset.royalty_amount as f64) * 0.0001,
            locked: false,
        }),
        creators: Some(rpc_creators),
        ownership: Ownership {
            frozen: asset.frozen,
            delegated: asset.delegate.is_some(),
            delegate: asset.delegate.map(|s| bs58::encode(s).into_string()),
            ownership_model: asset.owner_type.into(),
            owner: asset
                .owner
                .map(|o| bs58::encode(o).into_string())
                .unwrap_or("".to_string()),
        },
        uses: data.chain_data.get("uses").map(|u| Uses {
            use_method: u
                .get("use_method")
                .and_then(|s| s.as_str())
                .unwrap_or("Single")
                .to_string()
                .into(),
            total: u.get("total").and_then(|t| t.as_u64()).unwrap_or(0),
            remaining: u.get("remaining").and_then(|t| t.as_u64()).unwrap_or(0),
        }),
    })
}

pub fn asset_list_to_rpc(asset_list: FullAssetList) -> Vec<Result<RpcAsset, DbErr>> {
    asset_list.list.into_iter().map(asset_to_rpc).collect()
}

pub async fn get_asset(db: &DatabaseConnection, asset_id: Vec<u8>) -> Result<RpcAsset, DbErr> {
    let asset_data: (asset::Model, asset_data::Model) = Asset::find_by_id(asset_id)
        .find_also_related(AssetData)
        .one(db)
        .await
        .and_then(|o| match o {
            Some((a, Some(d))) => Ok((a, d)),
            _ => Err(DbErr::RecordNotFound("Asset Not Found".to_string())),
        })?;

    let (asset, data) = asset_data;
    let authorities: Vec<asset_authority::Model> = asset_authority::Entity::find()
        .filter(asset_authority::Column::AssetId.eq(asset.id.clone()))
        .all(db)
        .await?;
    let creators: Vec<asset_creators::Model> = asset_creators::Entity::find()
        .filter(asset_creators::Column::AssetId.eq(asset.id.clone()))
        .all(db)
        .await?;
    let grouping: Vec<asset_grouping::Model> = asset_grouping::Entity::find()
        .filter(asset_grouping::Column::AssetId.eq(asset.id.clone()))
        .all(db)
        .await?;
    asset_to_rpc(FullAsset {
        asset,
        data,
        authorities,
        creators,
        groups: grouping,
    })
}

pub async fn get_asset_list_data(
    db: &DatabaseConnection,
    assets: Vec<(asset::Model, Option<asset_data::Model>)>,
) -> Result<Vec<RpcAsset>, DbErr> {
    let mut ids = Vec::with_capacity(assets.len());
    // Using BTreeMap to preserve order.
    let mut assets_map = assets.into_iter().fold(BTreeMap::new(), |mut x, asset| {
        if let Some(ad) = asset.1 {
            let id = asset.0.id.clone();
            let fa = FullAsset {
                asset: asset.0,
                data: ad,
                authorities: vec![],
                creators: vec![],
                groups: vec![],
            };

            x.insert(id.clone(), fa);
            ids.push(id);
        }
        x
    });

    let authorities = asset_authority::Entity::find()
        .filter(asset_authority::Column::AssetId.is_in(ids.clone()))
        .order_by_asc(asset_authority::Column::AssetId)
        .all(db)
        .await?;
    for a in authorities.into_iter() {
        if let Some(asset) = assets_map.get_mut(&a.asset_id) {
            asset.authorities.push(a);
        }
    }

    let creators = asset_creators::Entity::find()
        .filter(asset_creators::Column::AssetId.is_in(ids.clone()))
        .order_by_asc(asset_creators::Column::AssetId)
        .all(db)
        .await?;
    for c in creators.into_iter() {
        if let Some(asset) = assets_map.get_mut(&c.asset_id) {
            asset.creators.push(c);
        }
    }

    let grouping = asset_grouping::Entity::find()
        .filter(asset_grouping::Column::AssetId.is_in(ids.clone()))
        .order_by_asc(asset_grouping::Column::AssetId)
        .all(db)
        .await?;
    for g in grouping.into_iter() {
        if let Some(asset) = assets_map.get_mut(&g.asset_id) {
            asset.groups.push(g);
        }
    }
    let len = assets_map.len();
    let built_assets = asset_list_to_rpc(FullAssetList {
        list: assets_map.into_iter().map(|(_, v)| v).collect(),
    })
    .into_iter()
    .fold(Vec::with_capacity(len), |mut acc, i| {
        if let Ok(a) = i {
            acc.push(a);
        }
        acc
    });
    Ok(built_assets)
}

#[cfg(test)]
mod tests {
    use crate::{
        dao::generated::sea_orm_active_enums::{ChainMutability, Mutability},
        json::ChainDataV1,
    };
    use blockbuster::token_metadata::state::TokenStandard as TSBlockbuster;
    use mpl_bubblegum::state::metaplex_adapter::{
        MetadataArgs, TokenProgramVersion, TokenStandard,
    };
    use solana_sdk::{signature::Keypair, signer::Signer};
    // Note this useful idiom: importing names from outer (for mod tests) scope.
    use super::*;

    #[async_std::test]
    async fn simple_v1_content() {
        let metadata_1 = MetadataArgs {
            name: String::from("Handalf"),
            symbol: String::from(""),
            uri: "https://arweave.net/pIe_btAJIcuymBjOFAmVZ3GSGPyi2yY_30kDdHmQJzs".to_string(),
            primary_sale_happened: true,
            is_mutable: true,
            edition_nonce: None,
            token_standard: Some(TokenStandard::NonFungible),
            collection: None,
            uses: None,
            token_program_version: TokenProgramVersion::Original,
            creators: vec![].to_vec(),
            seller_fee_basis_points: 0,
        };

        let body: serde_json::Value = reqwest::get(metadata_1.uri.clone())
            .await
            .unwrap()
            .json()
            .await
            .unwrap();

        let asset_data = asset_data::Model {
            id: Keypair::new().pubkey().to_bytes().to_vec(),
            chain_data_mutability: ChainMutability::Mutable,
            chain_data: serde_json::to_value(ChainDataV1 {
                name: String::from("Handalf"),
                symbol: String::from(""),
                edition_nonce: None,
                primary_sale_happened: true,
                token_standard: Some(TSBlockbuster::NonFungible),
                uses: None,
            })
            .unwrap(),
            metadata_url: metadata_1.uri,
            metadata_mutability: Mutability::Mutable,
            metadata: body,
            slot_updated: 0,
        };

        let c: Content = v1_content_from_json(&asset_data).unwrap();
        assert_eq!(
            c.files,
            Some(vec![File {
                uri: Some(
                    "https://arweave.net/UicDlez8No5ruKmQ1-Ik0x_NNxc40mT8NEGngWyXyMY".to_string()
                ),
                mime: None,
                quality: None,
                contexts: None,
            },])
        )
    }
}<|MERGE_RESOLUTION|>--- conflicted
+++ resolved
@@ -1,21 +1,19 @@
 use crate::dao::full_asset::{FullAsset, FullAssetList};
 use crate::dao::generated::prelude::{Asset, AssetData};
-use crate::dao::generated::sea_orm_active_enums::{SpecificationAssetClass, SpecificationVersions};
+use crate::dao::generated::sea_orm_active_enums::{
+    ChainMutability, SpecificationAssetClass, SpecificationVersions,
+};
 use crate::dao::generated::{asset, asset_authority, asset_creators, asset_data, asset_grouping};
 use crate::rpc::{
     Asset as RpcAsset, Authority, Compression, Content, Creator, File, Group, Interface,
-    MetadataItem, Ownership, Royalty, Scope, Uses,
+    MetadataItem, Ownership, Royalty, Scope, Uses, AdditionalMetadataArgs,
 };
 use jsonpath_lib::JsonPathError;
 use mime_guess::Mime;
-use sea_orm::{ColumnTrait, DbErr, QueryOrder,DatabaseConnection, EntityTrait, QueryFilter};
+use sea_orm::{ColumnTrait, DatabaseConnection, DbErr, EntityTrait, QueryFilter, QueryOrder};
 use serde_json::Value;
-<<<<<<< HEAD
-use std::{collections::HashMap, path::Path};
-=======
 use std::collections::{BTreeMap, HashMap};
 use std::path::Path;
->>>>>>> 6a6b9139
 use url::Url;
 
 pub fn to_uri(uri: String) -> Option<Url> {
@@ -112,28 +110,6 @@
         .map(|x| MetadataItem::single("symbol", "symbol", x.clone()));
     if let Some(symbol) = symbol {
         meta.push(symbol);
-    }
-    let edition_nonce = safe_select(chain_data_selector, "$.edition_nonce")
-        .map(|x| MetadataItem::single("edition_nonce", "edition_nonce", x.clone()));
-    if let Some(edition_nonce) = edition_nonce {
-        meta.push(edition_nonce);
-    }
-    let primary_sale_happened = safe_select(chain_data_selector, "$.primary_sale_happened")
-        .map(|x| MetadataItem::single("primary_sale_happened", "primary_sale_happened", x.clone()));
-    if let Some(primary_sale_happened) = primary_sale_happened {
-        meta.push(primary_sale_happened);
-    }
-
-    let token_standard = safe_select(chain_data_selector, "$.token_standard")
-        .map(|x| MetadataItem::single("token_standard", "token_standard", x.clone()));
-    if let Some(token_standard) = token_standard {
-        meta.push(token_standard);
-    }
-
-    let uses = safe_select(chain_data_selector, "$.uses")
-        .map(|x| MetadataItem::single("uses", "uses", x.clone()));
-    if let Some(uses) = uses {
-        meta.push(uses);
     }
 
     let image = safe_select(selector, "$.image");
@@ -183,13 +159,6 @@
     track_top_level_file(&mut actual_files, image);
     track_top_level_file(&mut actual_files, animation);
     let files: Vec<File> = actual_files.into_values().collect();
-
-    let edition_nonce = safe_select(chain_data_selector, "$.edition_nonce")
-        .map(|x| MetadataItem::single("edition_nonce", "edition_nonce", x.clone()));
-    if let Some(edition_nonce) = edition_nonce {
-        meta.push(edition_nonce);
-    }
-
     Ok(Content {
         schema: "https://schema.metaplex.com/nft1.0.json".to_string(),
         files: Some(files),
@@ -312,6 +281,43 @@
             total: u.get("total").and_then(|t| t.as_u64()).unwrap_or(0),
             remaining: u.get("remaining").and_then(|t| t.as_u64()).unwrap_or(0),
         }),
+        additional_metadata_args: AdditionalMetadataArgs {
+            is_mutable: match data.chain_data_mutability {
+                ChainMutability::Mutable => true,
+                ChainMutability::Immutable => false,
+                _ => true,
+            },
+            metadata_uri: data.metadata_url,
+            edition_nonce: data
+                .chain_data
+                .get("edition_nonce")
+                .and_then(|t| Some(t.as_u64()))
+                .unwrap_or(None),
+            primary_sale_happened: data
+                .chain_data
+                .get("primary_sale_happened")
+                .and_then(|t| t.as_bool())
+                .unwrap_or(true),
+            token_standard: data
+                .chain_data
+                .get("token_standard")
+                .and_then(|s| s.as_str())
+                .unwrap_or("NonFungible")
+                .to_string()
+                .into(),
+            name: data
+                .chain_data
+                .get("name")
+                .and_then(|n| n.as_str())
+                .unwrap_or("")
+                .to_string(),
+            symbol: data
+                .chain_data
+                .get("symbol")
+                .and_then(|n| n.as_str())
+                .unwrap_or("")
+                .to_string(),
+        },
     })
 }
 
