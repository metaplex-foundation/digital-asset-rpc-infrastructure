<<<<<<< HEAD
use crate::dao::{
    full_asset::{FullAsset, FullAssetList},
    generated::{
        asset, asset_authority, asset_creators, asset_data, asset_grouping,
        prelude::{Asset, AssetData},
        sea_orm_active_enums::{SpecificationAssetClass, SpecificationVersions},
    },
};

=======
use crate::dao::full_asset::{ FullAssetList, FullAsset};
use crate::dao::generated::prelude::{Asset, AssetData};
use crate::dao::generated::sea_orm_active_enums::{SpecificationAssetClass, SpecificationVersions};
use crate::dao::generated::{asset, asset_authority, asset_creators, asset_data, asset_grouping};
>>>>>>> 43678450
use crate::rpc::{
    Asset as RpcAsset, Authority, Compression, Content, Creator, File, Group, Interface, Ownership,
    Royalty, Scope, Supply, Uses, MetadataMap
};
use jsonpath_lib::JsonPathError;
use mime_guess::Mime;
use sea_orm::{QueryOrder,DbErr,ColumnTrait, DatabaseConnection, EntityTrait, QueryFilter};
use serde_json::Value;
use std::collections::{BTreeMap, HashMap};
use std::path::Path;
use url::Url;

pub fn to_uri(uri: String) -> Option<Url> {
    Url::parse(&*uri).ok()
}

pub fn get_mime(url: Url) -> Option<Mime> {
    mime_guess::from_path(Path::new(url.path())).first()
}

pub fn get_mime_type_from_uri(uri: String) -> Option<String> {
    to_uri(uri).and_then(get_mime).map(|m| m.to_string())
}

pub fn file_from_str(str: String) -> File {
    let mime = get_mime_type_from_uri(str.clone());
    File {
        uri: Some(str),
        mime,
        quality: None,
        contexts: None,
    }
}

pub fn track_top_level_file(
    file_map: &mut HashMap<String, File>,
    top_level_file: Option<&serde_json::Value>,
) {
    if top_level_file.is_some() {
        let img = top_level_file.and_then(|x| x.as_str()).unwrap();
        let entry = file_map.get(img);
        if entry.is_none() {
            file_map.insert(img.to_string(), file_from_str(img.to_string()));
        }
    }
}

pub fn safe_select<'a>(
    selector: &mut impl FnMut(&str) -> Result<Vec<&'a Value>, JsonPathError>,
    expr: &str,
) -> Option<&'a Value> {
    selector(expr)
        .ok()
        .filter(|d| !Vec::is_empty(d))
        .as_mut()
        .and_then(|v| v.pop())
}

pub fn v1_content_from_json(asset_data: &asset_data::Model) -> Result<Content, DbErr> {
    // todo -> move this to the bg worker for pre processing
    let json_uri = asset_data.metadata_url.clone();
    let metadata = &asset_data.metadata;
    let mut selector_fn = jsonpath_lib::selector(metadata);
    let mut chain_data_selector_fn = jsonpath_lib::selector(&asset_data.chain_data);
    let selector = &mut selector_fn;
    let chain_data_selector = &mut chain_data_selector_fn;
    let mut meta: MetadataMap = MetadataMap::new();
    let name = safe_select(chain_data_selector, "$.name");
    if let Some(name) = name {
        meta.set_item("name", name.clone());
    }
    let desc = safe_select(selector, "$.description");
    if let Some(desc) = desc {
        meta.set_item("description", desc.clone());
    }
    let symbol = safe_select(chain_data_selector, "$.symbol");
    if let Some(symbol) = symbol {
        meta.set_item("symbol", symbol.clone());
    }
    let symbol = safe_select(selector, "$.attributes");
    if let Some(symbol) = symbol {
        meta.set_item("attributes", symbol.clone());
    }
    let image = safe_select(selector, "$.image");
    let animation = safe_select(selector, "$.animation_url");
    let external_url = safe_select(selector, "$.external_url").map(|val| {
        let mut links = HashMap::new();
        links.insert("external_url".to_string(), val[0].to_owned());
        links
    });
    let _metadata = safe_select(selector, "description");
    let mut actual_files: HashMap<String, File> = HashMap::new();
    selector("$.properties.files[*]")
        .ok()
        .filter(|d| !Vec::is_empty(d))
        .map(|files| {
            for v in files.iter() {
                if v.is_object() {
                    let uri = v.get("uri");
                    let mime_type = v.get("type");
                    match (uri, mime_type) {
                        (Some(u), Some(m)) => {
                            let str_uri = u.as_str().unwrap().to_string();
                            let str_mime = m.as_str().unwrap().to_string();
                            actual_files.insert(
                                str_uri.clone(),
                                File {
                                    uri: Some(str_uri),
                                    mime: Some(str_mime),
                                    quality: None,
                                    contexts: None,
                                },
                            );
                        }
                        (Some(u), None) => {
                            let str_uri = serde_json::to_string(u).unwrap();
                            actual_files.insert(str_uri.clone(), file_from_str(str_uri));
                        }
                        _ => {}
                    }
                } else if v.is_string() {
                    let str_uri = v.as_str().unwrap().to_string();
                    actual_files.insert(str_uri.clone(), file_from_str(str_uri));
                }
            }
        });

    track_top_level_file(&mut actual_files, image);
    track_top_level_file(&mut actual_files, animation);
    let files: Vec<File> = actual_files.into_values().collect();

    Ok(Content {
        schema: "https://schema.metaplex.com/nft1.0.json".to_string(),
        json_uri,
        files: Some(files),
        metadata: meta,
        links: external_url,
    })
}

pub fn get_content(asset: &asset::Model, data: &asset_data::Model) -> Result<Content, DbErr> {
    match asset.specification_version {
        SpecificationVersions::V1 => v1_content_from_json(data),
        SpecificationVersions::V0 => v1_content_from_json(data),
        _ => Err(DbErr::Custom("Version Not Implemented".to_string())),
    }
}

pub fn to_authority(authority: Vec<asset_authority::Model>) -> Vec<Authority> {
    authority
        .iter()
        .map(|a| Authority {
            address: bs58::encode(&a.authority).into_string(),
            scopes: vec![Scope::Full],
        })
        .collect()
}

pub fn to_creators(creators: Vec<asset_creators::Model>) -> Vec<Creator> {
    creators
        .iter()
        .map(|a| Creator {
            address: bs58::encode(&a.creator).into_string(),
            share: a.share,
            verified: a.verified,
        })
        .collect()
}

pub fn to_grouping(groups: Vec<asset_grouping::Model>) -> Vec<Group> {
    groups
        .iter()
        .map(|a| Group {
            group_key: a.group_key.clone(),
            group_value: a.group_value.clone(),
        })
        .collect()
}

pub fn get_interface(asset: &asset::Model) -> Interface {
    match (
        &asset.specification_version,
        &asset.specification_asset_class,
    ) {
        (SpecificationVersions::V1, SpecificationAssetClass::Nft) => Interface::V1NFT,
        (SpecificationVersions::V1, SpecificationAssetClass::PrintableNft) => Interface::V1NFT,
        (SpecificationVersions::V0, SpecificationAssetClass::Nft) => Interface::LEGACY_NFT,
        _ => Interface::V1NFT,
    }
}

//TODO -> impl custom erro type
pub fn asset_to_rpc(asset: FullAsset) -> Result<RpcAsset, DbErr> {
    let FullAsset {
        asset,
        data,
        authorities,
        creators,
        groups,
    } = asset;
    let rpc_authorities = to_authority(authorities);
    let rpc_creators = to_creators(creators);
    let rpc_groups = to_grouping(groups);
    let interface = get_interface(&asset);
    let content = get_content(&asset, &data)?;
    let mut chain_data_selector_fn = jsonpath_lib::selector(&data.chain_data);
    let chain_data_selector = &mut chain_data_selector_fn;
    let basis_points = safe_select(chain_data_selector, "$.primary_sale_happened")
        .and_then(|v| v.as_bool())
        .unwrap_or(false);
    let edition_nonce = safe_select(chain_data_selector, "$.edition_nonce")
        .and_then(|v| v.as_u64())
        .unwrap_or(0);
    Ok(RpcAsset {
        interface: interface.clone(),
        id: bs58::encode(asset.id).into_string(),
        content: Some(content),
        authorities: Some(rpc_authorities),
        mutable: data.chain_data_mutability.into(),
        compression: Some(Compression {
            eligible: asset.compressible,
            compressed: asset.compressed,
            leaf_id: asset.nonce,
            seq: asset.seq,
            tree: asset.tree_id.map(|s| bs58::encode(s).into_string())
                .unwrap_or_default(),
            asset_hash: asset
                .leaf
                .map(|s| bs58::encode(s).into_string())
                .unwrap_or_default(),
            data_hash: asset
                .data_hash
                .map(|e| e.trim().to_string())
                .unwrap_or_default(),
            creator_hash: asset
                .creator_hash
                .map(|e| e.trim().to_string())
                .unwrap_or_default(),
        }),
        grouping: Some(rpc_groups),
        royalty: Some(Royalty {
            royalty_model: asset.royalty_target_type.into(),
            target: asset.royalty_target.map(|s| bs58::encode(s).into_string()),
            percent: (asset.royalty_amount as f64) * 0.0001,
            basis_points: asset.royalty_amount as u32,
            primary_sale_happened: basis_points,
            locked: false,
        }),
        creators: Some(rpc_creators),
        ownership: Ownership {
            frozen: asset.frozen,
            delegated: asset.delegate.is_some(),
            delegate: asset.delegate.map(|s| bs58::encode(s).into_string()),
            ownership_model: asset.owner_type.into(),
            owner: asset
                .owner
                .map(|o| bs58::encode(o).into_string())
                .unwrap_or("".to_string()),
        },
        supply: match interface {
            Interface::V1NFT => Some(
                Supply {
                    edition_nonce: edition_nonce,
                    print_current_supply: 0,
                    print_max_supply: 0,
                }
            ),
            _ => None
        },
        uses: data.chain_data.get("uses").map(|u| Uses {
            use_method: u
                .get("use_method")
                .and_then(|s| s.as_str())
                .unwrap_or("Single")
                .to_string()
                .into(),
            total: u.get("total").and_then(|t| t.as_u64()).unwrap_or(0),
            remaining: u.get("remaining").and_then(|t| t.as_u64()).unwrap_or(0),
        }),
    })
}

pub fn asset_list_to_rpc(asset_list: FullAssetList) -> Vec<Result<RpcAsset, DbErr>> {
    asset_list.list.into_iter().map(asset_to_rpc).collect()
}

pub async fn get_asset(db: &DatabaseConnection, asset_id: Vec<u8>) -> Result<RpcAsset, DbErr> {
    let asset_data: (asset::Model, asset_data::Model) = Asset::find_by_id(asset_id)
        .find_also_related(AssetData)
        .one(db)
        .await
        .and_then(|o| match o {
            Some((a, Some(d))) => Ok((a, d)),
            _ => Err(DbErr::RecordNotFound("Asset Not Found".to_string())),
        })?;

    let (asset, data) = asset_data;
    let authorities: Vec<asset_authority::Model> = asset_authority::Entity::find()
        .filter(asset_authority::Column::AssetId.eq(asset.id.clone()))
        .all(db)
        .await?;
    let creators: Vec<asset_creators::Model> = asset_creators::Entity::find()
        .filter(asset_creators::Column::AssetId.eq(asset.id.clone()))
        .all(db)
        .await?;
    let grouping: Vec<asset_grouping::Model> = asset_grouping::Entity::find()
        .filter(asset_grouping::Column::AssetId.eq(asset.id.clone()))
        .all(db)
        .await?;
    asset_to_rpc(FullAsset {
        asset,
        data,
        authorities,
        creators,
        groups: grouping,
    })
}

pub async fn get_asset_list_data(
    db: &DatabaseConnection,
    assets: Vec<(asset::Model, Option<asset_data::Model>)>,
) -> Result<Vec<RpcAsset>, DbErr> {
    let mut ids = Vec::with_capacity(assets.len());
    // Using BTreeMap to preserve order.
    let mut assets_map = assets.into_iter().fold(BTreeMap::new(), |mut x, asset| {
        if let Some(ad) = asset.1 {
            let id = asset.0.id.clone();
            let fa = FullAsset {
                asset: asset.0,
                data: ad,
                authorities: vec![],
                creators: vec![],
                groups: vec![],
            };

            x.insert(id.clone(), fa);
            ids.push(id);
        }
        x
    });

    let authorities = asset_authority::Entity::find()
        .filter(asset_authority::Column::AssetId.is_in(ids.clone()))
        .order_by_asc(asset_authority::Column::AssetId)
        .all(db)
        .await?;
    for a in authorities.into_iter() {
        if let Some(asset) = assets_map.get_mut(&a.asset_id) {
            asset.authorities.push(a);
        }
    }

    let creators = asset_creators::Entity::find()
        .filter(asset_creators::Column::AssetId.is_in(ids.clone()))
        .order_by_asc(asset_creators::Column::AssetId)
        .all(db)
        .await?;
    for c in creators.into_iter() {
        if let Some(asset) = assets_map.get_mut(&c.asset_id) {
            asset.creators.push(c);
        }
    }

    let grouping = asset_grouping::Entity::find()
        .filter(asset_grouping::Column::AssetId.is_in(ids.clone()))
        .order_by_asc(asset_grouping::Column::AssetId)
        .all(db)
        .await?;
    for g in grouping.into_iter() {
        if let Some(asset) = assets_map.get_mut(&g.asset_id) {
            asset.groups.push(g);
        }
    }
    let len = assets_map.len();
    let built_assets = asset_list_to_rpc(FullAssetList {
        list: assets_map.into_iter().map(|(_, v)| v).collect(),
    })
        .into_iter()
        .fold(Vec::with_capacity(len), |mut acc, i| {
            if let Ok(a) = i {
                acc.push(a);
            }
            acc
        });
    Ok(built_assets)
<<<<<<< HEAD
}

#[cfg(test)]
mod tests {
    use crate::{
        dao::generated::sea_orm_active_enums::{ChainMutability, Mutability},
        json::ChainDataV1,
    };
    use blockbuster::token_metadata::state::TokenStandard as TSBlockbuster;
    use mpl_bubblegum::state::metaplex_adapter::{
        MetadataArgs, TokenProgramVersion, TokenStandard,
    };
    use solana_sdk::{signature::Keypair, signer::Signer};
    // Note this useful idiom: importing names from outer (for mod tests) scope.
    use super::*;

    #[async_std::test]
    async fn simple_v1_content() {
        let metadata_1 = MetadataArgs {
            name: String::from("Handalf"),
            symbol: String::from(""),
            uri: "https://arweave.net/pIe_btAJIcuymBjOFAmVZ3GSGPyi2yY_30kDdHmQJzs".to_string(),
            primary_sale_happened: true,
            is_mutable: true,
            edition_nonce: None,
            token_standard: Some(TokenStandard::NonFungible),
            collection: None,
            uses: None,
            token_program_version: TokenProgramVersion::Original,
            creators: vec![].to_vec(),
            seller_fee_basis_points: 0,
        };

        let body: serde_json::Value = reqwest::get(metadata_1.uri.clone())
            .await
            .unwrap()
            .json()
            .await
            .unwrap();

        let asset_data = asset_data::Model {
            id: Keypair::new().pubkey().to_bytes().to_vec(),
            chain_data_mutability: ChainMutability::Mutable,
            chain_data: serde_json::to_value(ChainDataV1 {
                name: String::from("Handalf"),
                symbol: String::from(""),
                edition_nonce: None,
                primary_sale_happened: true,
                token_standard: Some(TSBlockbuster::NonFungible),
                uses: None,
            })
            .unwrap(),
            metadata_url: metadata_1.uri,
            metadata_mutability: Mutability::Mutable,
            metadata: body,
            slot_updated: 0,
        };

        let c: Content = v1_content_from_json(&asset_data).unwrap();
        assert_eq!(
            c.files,
            Some(vec![File {
                uri: Some(
                    "https://arweave.net/UicDlez8No5ruKmQ1-Ik0x_NNxc40mT8NEGngWyXyMY".to_string()
                ),
                mime: None,
                quality: None,
                contexts: None,
            },])
        )
    }
=======
>>>>>>> 43678450
}<|MERGE_RESOLUTION|>--- conflicted
+++ resolved
@@ -1,19 +1,7 @@
-<<<<<<< HEAD
-use crate::dao::{
-    full_asset::{FullAsset, FullAssetList},
-    generated::{
-        asset, asset_authority, asset_creators, asset_data, asset_grouping,
-        prelude::{Asset, AssetData},
-        sea_orm_active_enums::{SpecificationAssetClass, SpecificationVersions},
-    },
-};
-
-=======
 use crate::dao::full_asset::{ FullAssetList, FullAsset};
 use crate::dao::generated::prelude::{Asset, AssetData};
 use crate::dao::generated::sea_orm_active_enums::{SpecificationAssetClass, SpecificationVersions};
 use crate::dao::generated::{asset, asset_authority, asset_creators, asset_data, asset_grouping};
->>>>>>> 43678450
 use crate::rpc::{
     Asset as RpcAsset, Authority, Compression, Content, Creator, File, Group, Interface, Ownership,
     Royalty, Scope, Supply, Uses, MetadataMap
@@ -399,78 +387,4 @@
             acc
         });
     Ok(built_assets)
-<<<<<<< HEAD
-}
-
-#[cfg(test)]
-mod tests {
-    use crate::{
-        dao::generated::sea_orm_active_enums::{ChainMutability, Mutability},
-        json::ChainDataV1,
-    };
-    use blockbuster::token_metadata::state::TokenStandard as TSBlockbuster;
-    use mpl_bubblegum::state::metaplex_adapter::{
-        MetadataArgs, TokenProgramVersion, TokenStandard,
-    };
-    use solana_sdk::{signature::Keypair, signer::Signer};
-    // Note this useful idiom: importing names from outer (for mod tests) scope.
-    use super::*;
-
-    #[async_std::test]
-    async fn simple_v1_content() {
-        let metadata_1 = MetadataArgs {
-            name: String::from("Handalf"),
-            symbol: String::from(""),
-            uri: "https://arweave.net/pIe_btAJIcuymBjOFAmVZ3GSGPyi2yY_30kDdHmQJzs".to_string(),
-            primary_sale_happened: true,
-            is_mutable: true,
-            edition_nonce: None,
-            token_standard: Some(TokenStandard::NonFungible),
-            collection: None,
-            uses: None,
-            token_program_version: TokenProgramVersion::Original,
-            creators: vec![].to_vec(),
-            seller_fee_basis_points: 0,
-        };
-
-        let body: serde_json::Value = reqwest::get(metadata_1.uri.clone())
-            .await
-            .unwrap()
-            .json()
-            .await
-            .unwrap();
-
-        let asset_data = asset_data::Model {
-            id: Keypair::new().pubkey().to_bytes().to_vec(),
-            chain_data_mutability: ChainMutability::Mutable,
-            chain_data: serde_json::to_value(ChainDataV1 {
-                name: String::from("Handalf"),
-                symbol: String::from(""),
-                edition_nonce: None,
-                primary_sale_happened: true,
-                token_standard: Some(TSBlockbuster::NonFungible),
-                uses: None,
-            })
-            .unwrap(),
-            metadata_url: metadata_1.uri,
-            metadata_mutability: Mutability::Mutable,
-            metadata: body,
-            slot_updated: 0,
-        };
-
-        let c: Content = v1_content_from_json(&asset_data).unwrap();
-        assert_eq!(
-            c.files,
-            Some(vec![File {
-                uri: Some(
-                    "https://arweave.net/UicDlez8No5ruKmQ1-Ik0x_NNxc40mT8NEGngWyXyMY".to_string()
-                ),
-                mime: None,
-                quality: None,
-                contexts: None,
-            },])
-        )
-    }
-=======
->>>>>>> 43678450
 }