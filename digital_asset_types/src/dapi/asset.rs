--- conflicted
+++ resolved
@@ -1,4 +1,3 @@
-<<<<<<< HEAD
 use crate::dao::full_asset;
 use crate::dao::generated::prelude::{Asset, AssetData};
 use crate::dao::generated::sea_orm_active_enums::{SpecificationAssetClass, SpecificationVersions};
@@ -6,20 +5,6 @@
 use crate::rpc::{
     Asset as RpcAsset, Authority, Compression, Content, Creator, File, Group, Interface,
     MetadataItem, Ownership, Royalty, Scope,
-=======
-use crate::dao::asset::Relation::{AssetAuthority, AssetCreators, AssetGrouping};
-use crate::dao::prelude::{Asset, AssetData};
-use crate::dao::sea_orm_active_enums::{SpecificationAssetClass, SpecificationVersions};
-use crate::dao::{asset, asset_authority, asset_creators, asset_data, asset_grouping};
-use crate::dao::{FullAsset, FullAssetList};
-use crate::rpc::filter::AssetSorting;
-
-use solana_sdk::{signature::Keypair, signer::Signer};
-
-use crate::rpc::{
-    Asset as RpcAsset, Authority, Compression, Content, Creator, File, Group, Interface, Links,
-    MetadataItem, Ownership, Royalty, Scope, Uses,
->>>>>>> bc5b3856
 };
 use jsonpath_lib::JsonPathError;
 use mime_guess::Mime;
@@ -298,13 +283,7 @@
     })
 }
 
-<<<<<<< HEAD
-pub async fn asset_list_to_rpc(
-    asset_list: full_asset::FullAssetList,
-) -> Vec<Result<RpcAsset, DbErr>> {
-=======
 pub fn asset_list_to_rpc(asset_list: FullAssetList) -> Vec<Result<RpcAsset, DbErr>> {
->>>>>>> bc5b3856
     asset_list.list.into_iter().map(asset_to_rpc).collect()
 }
 
