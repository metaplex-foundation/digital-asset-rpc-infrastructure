<<<<<<< HEAD
use crate::dao::full_asset;
use crate::dao::generated::prelude::{Asset, AssetData};
use crate::dao::generated::sea_orm_active_enums::{SpecificationAssetClass, SpecificationVersions};
use crate::dao::generated::{asset, asset_authority, asset_creators, asset_data, asset_grouping};
use crate::rpc::{
    Asset as RpcAsset, MetadataItem, Authority, Compression, Content, Creator, File, Group, Interface, Ownership,
    Royalty, Scope,
};
=======
use crate::dao::prelude::{Asset, AssetData};
use crate::dao::sea_orm_active_enums::{SpecificationAssetClass, SpecificationVersions};
use crate::dao::{asset, asset_authority, asset_creators, asset_data, asset_grouping};
use crate::dao::{FullAsset, FullAssetList};


use crate::rpc::{Asset as RpcAsset, Authority, Compression, Content, Creator, File, Group, Interface, MetadataMap, Ownership, Royalty, Scope, Supply, Uses};

>>>>>>> 41940ddb
use jsonpath_lib::JsonPathError;
use mime_guess::Mime;
use sea_orm::DbErr;
use sea_orm::{ColumnTrait, DatabaseConnection, EntityTrait, QueryFilter};
use serde_json::Value;
use std::collections::{BTreeMap, HashMap};
use std::path::Path;
use url::Url;

pub fn to_uri(uri: String) -> Option<Url> {
    Url::parse(&*uri).ok()
}

pub fn get_mime(url: Url) -> Option<Mime> {
    mime_guess::from_path(Path::new(url.path())).first()
}

pub fn get_mime_type_from_uri(uri: String) -> Option<String> {
    to_uri(uri).and_then(get_mime).map(|m| m.to_string())
}

pub fn file_from_str(str: String) -> File {
    let mime = get_mime_type_from_uri(str.clone());
    File {
        uri: Some(str),
        mime,
        quality: None,
        contexts: None,
    }
}

pub fn track_top_level_file(
    file_map: &mut HashMap<String, File>,
    top_level_file: Option<&serde_json::Value>,
) {
    if top_level_file.is_some() {
        let img = top_level_file.and_then(|x| x.as_str()).unwrap();
        let entry = file_map.get(img);
        if entry.is_none() {
            file_map.insert(img.to_string(), file_from_str(img.to_string()));
        }
    }
}

pub fn safe_select<'a>(
    selector: &mut impl FnMut(&str) -> Result<Vec<&'a Value>, JsonPathError>,
    expr: &str,
) -> Option<&'a Value> {
    selector(expr)
        .ok()
        .filter(|d| !Vec::is_empty(d))
        .as_mut()
        .and_then(|v| v.pop())
}

pub fn v1_content_from_json(asset_data: &asset_data::Model) -> Result<Content, DbErr> {
    // todo -> move this to the bg worker for pre processing
    let json_uri = asset_data.metadata_url.clone();
    let metadata = &asset_data.metadata;
    let mut selector_fn = jsonpath_lib::selector(metadata);
    let mut chain_data_selector_fn = jsonpath_lib::selector(&asset_data.chain_data);
    let selector = &mut selector_fn;
    let chain_data_selector = &mut chain_data_selector_fn;
    let mut meta: MetadataMap = MetadataMap::new();
    let name = safe_select(chain_data_selector, "$.name");
    if let Some(name) = name {
        meta.set_item("name", name.clone());
    }
    let desc = safe_select(selector, "$.description");
    if let Some(desc) = desc {
        meta.set_item("description", desc.clone());
    }
    let symbol = safe_select(chain_data_selector, "$.symbol");
    if let Some(symbol) = symbol {
        meta.set_item("symbol", symbol.clone());
    }
    let symbol = safe_select(selector, "$.attributes");
    if let Some(symbol) = symbol {
        meta.set_item("attributes", symbol.clone());
    }
    let image = safe_select(selector, "$.image");
    let animation = safe_select(selector, "$.animation_url");
    let external_url = safe_select(selector, "$.external_url").map(|val| {
        let mut links = HashMap::new();
        links.insert("external_url".to_string(), val[0].to_owned());
        links
    });
    let _metadata = safe_select(selector, "description");
    let mut actual_files: HashMap<String, File> = HashMap::new();
    selector("$.properties.files[*]")
        .ok()
        .filter(|d| !Vec::is_empty(d))
        .map(|files| {
            for v in files.iter() {
                if v.is_object() {
                    let uri = v.get("uri");
                    let mime_type = v.get("type");
                    match (uri, mime_type) {
                        (Some(u), Some(m)) => {
                            let str_uri = u.as_str().unwrap().to_string();
                            let str_mime = m.as_str().unwrap().to_string();
                            actual_files.insert(
                                str_uri.clone(),
                                File {
                                    uri: Some(str_uri),
                                    mime: Some(str_mime),
                                    quality: None,
                                    contexts: None,
                                },
                            );
                        }
                        (Some(u), None) => {
                            let str_uri = serde_json::to_string(u).unwrap();
                            actual_files.insert(str_uri.clone(), file_from_str(str_uri));
                        }
                        _ => {}
                    }
                } else if v.is_string() {
                    let str_uri = v.as_str().unwrap().to_string();
                    actual_files.insert(str_uri.clone(), file_from_str(str_uri));
                }
            }
        });

    track_top_level_file(&mut actual_files, image);
    track_top_level_file(&mut actual_files, animation);
    let files: Vec<File> = actual_files.into_values().collect();

    Ok(Content {
        schema: "https://schema.metaplex.com/nft1.0.json".to_string(),
        json_uri,
        files: Some(files),
        metadata: meta,
        links: external_url,
    })
}

pub fn get_content(asset: &asset::Model, data: &asset_data::Model) -> Result<Content, DbErr> {
    match asset.specification_version {
        SpecificationVersions::V1 => v1_content_from_json(data),
        SpecificationVersions::V0 => v1_content_from_json(data),
        _ => Err(DbErr::Custom("Version Not Implemented".to_string())),
    }
}

pub fn to_authority(authority: Vec<asset_authority::Model>) -> Vec<Authority> {
    authority
        .iter()
        .map(|a| Authority {
            address: bs58::encode(&a.authority).into_string(),
            scopes: vec![Scope::Full],
        })
        .collect()
}

pub fn to_creators(creators: Vec<asset_creators::Model>) -> Vec<Creator> {
    creators
        .iter()
        .map(|a| Creator {
            address: bs58::encode(&a.creator).into_string(),
            share: a.share,
            verified: a.verified,
        })
        .collect()
}

pub fn to_grouping(groups: Vec<asset_grouping::Model>) -> Vec<Group> {
    groups
        .iter()
        .map(|a| Group {
            group_key: a.group_key.clone(),
            group_value: a.group_value.clone(),
        })
        .collect()
}

pub fn get_interface(asset: &asset::Model) -> Interface {
    match (
        &asset.specification_version,
        &asset.specification_asset_class,
    ) {
        (SpecificationVersions::V1, SpecificationAssetClass::Nft) => Interface::V1NFT,
        (SpecificationVersions::V1, SpecificationAssetClass::PrintableNft) => Interface::V1NFT,
        (SpecificationVersions::V0, SpecificationAssetClass::Nft) => Interface::LEGACY_NFT,
        _ => Interface::V1NFT,
    }
}

//TODO -> impl custom erro type
pub fn asset_to_rpc(asset: full_asset::FullAsset) -> Result<RpcAsset, DbErr> {
    let full_asset::FullAsset {
        asset,
        data,
        authorities,
        creators,
        groups,
    } = asset;
    let rpc_authorities = to_authority(authorities);
    let rpc_creators = to_creators(creators);
    let rpc_groups = to_grouping(groups);
    let interface = get_interface(&asset);
    let content = get_content(&asset, &data)?;
    let mut chain_data_selector_fn = jsonpath_lib::selector(&data.chain_data);
    let chain_data_selector = &mut chain_data_selector_fn;
    let basis_points = safe_select(chain_data_selector, "$.primary_sale_happened")
        .and_then(|v| v.as_bool())
        .unwrap_or(false);
    let edition_nonce = safe_select(chain_data_selector, "$.edition_nonce")
        .and_then(|v| v.as_u64())
        .unwrap_or(0);
    Ok(RpcAsset {
        interface: interface.clone(),
        id: bs58::encode(asset.id).into_string(),
        content: Some(content),
        authorities: Some(rpc_authorities),
        mutable: data.chain_data_mutability.into(),
        compression: Some(Compression {
            eligible: asset.compressible,
            compressed: asset.compressed,
            leaf_id: asset.nonce,
            seq: asset.seq,
            tree: asset.tree_id.map(|s| bs58::encode(s).into_string())
                .unwrap_or_default(),
            asset_hash: asset
                .leaf
                .map(|s| bs58::encode(s).into_string())
                .unwrap_or_default(),
            data_hash: asset
                .data_hash
                .map(|e| e.trim().to_string())
                .unwrap_or_default(),
            creator_hash: asset
                .creator_hash
                .map(|e| e.trim().to_string())
                .unwrap_or_default(),
        }),
        grouping: Some(rpc_groups),
        royalty: Some(Royalty {
            royalty_model: asset.royalty_target_type.into(),
            target: asset.royalty_target.map(|s| bs58::encode(s).into_string()),
            percent: (asset.royalty_amount as f64) * 0.0001,
            basis_points: asset.royalty_amount as u32,
            primary_sale_happened: basis_points,
            locked: false,
        }),
        creators: Some(rpc_creators),
        ownership: Ownership {
            frozen: asset.frozen,
            delegated: asset.delegate.is_some(),
            delegate: asset.delegate.map(|s| bs58::encode(s).into_string()),
            ownership_model: asset.owner_type.into(),
            owner: asset
                .owner
                .map(|o| bs58::encode(o).into_string())
                .unwrap_or("".to_string()),
<<<<<<< HEAD
=======
        },
        supply: match interface {
            Interface::V1NFT => Some(
                Supply {
                    edition_nonce: edition_nonce,
                    print_current_supply: 0,
                    print_max_supply: 0,
                }
            ),
            _ => None
>>>>>>> 41940ddb
        },
        uses: data.chain_data.get("uses").map(|u| Uses {
            use_method: u
                .get("use_method")
                .and_then(|s| s.as_str())
                .unwrap_or("Single")
                .to_string()
                .into(),
            total: u.get("total").and_then(|t| t.as_u64()).unwrap_or(0),
            remaining: u.get("remaining").and_then(|t| t.as_u64()).unwrap_or(0),
        }),
    })
}

<<<<<<< HEAD
pub async fn asset_list_to_rpc(
    asset_list: full_asset::FullAssetList,
) -> Vec<Result<RpcAsset, DbErr>> {
=======
pub fn asset_list_to_rpc(asset_list: FullAssetList) -> Vec<Result<RpcAsset, DbErr>> {
>>>>>>> 41940ddb
    asset_list.list.into_iter().map(asset_to_rpc).collect()
}

pub async fn get_asset(db: &DatabaseConnection, asset_id: Vec<u8>) -> Result<RpcAsset, DbErr> {
    let asset_data: (asset::Model, asset_data::Model) = Asset::find_by_id(asset_id)
        .find_also_related(AssetData)
        .one(db)
        .await
        .and_then(|o| match o {
            Some((a, Some(d))) => Ok((a, d)),
            _ => Err(DbErr::RecordNotFound("Asset Not Found".to_string())),
        })?;

    let (asset, data) = asset_data;
    let authorities: Vec<asset_authority::Model> = asset_authority::Entity::find()
        .filter(asset_authority::Column::AssetId.eq(asset.id.clone()))
        .all(db)
        .await?;
    let creators: Vec<asset_creators::Model> = asset_creators::Entity::find()
        .filter(asset_creators::Column::AssetId.eq(asset.id.clone()))
        .all(db)
        .await?;
    let grouping: Vec<asset_grouping::Model> = asset_grouping::Entity::find()
        .filter(asset_grouping::Column::AssetId.eq(asset.id.clone()))
        .all(db)
        .await?;
    asset_to_rpc(full_asset::FullAsset {
        asset,
        data,
        authorities,
        creators,
        groups: grouping,
    })
}

pub async fn get_asset_list_data(
    db: &DatabaseConnection,
    assets: Vec<(asset::Model, Option<asset_data::Model>)>,
) -> Result<Vec<RpcAsset>, DbErr> {
    let mut ids = Vec::with_capacity(assets.len());
    // Using BTreeMap to preserve order.
    let mut assets_map = assets.into_iter().fold(BTreeMap::new(), |mut x, asset| {
        if let Some(ad) = asset.1 {
            let id = asset.0.id.clone();
            let fa = FullAsset {
                asset: asset.0,
                data: ad,
                authorities: vec![],
                creators: vec![],
                groups: vec![],
            };

            x.insert(id.clone(), fa);
            ids.push(id);
        }
        x
    });

    let authorities = asset_authority::Entity::find()
        .filter(asset_authority::Column::AssetId.is_in(ids.clone()))
        .order_by_asc(asset_authority::Column::AssetId)
        .all(db)
        .await?;
    for a in authorities.into_iter() {
        if let Some(asset) = assets_map.get_mut(&a.asset_id) {
            asset.authorities.push(a);
        }
    }

    let creators = asset_creators::Entity::find()
        .filter(asset_creators::Column::AssetId.is_in(ids.clone()))
        .order_by_asc(asset_creators::Column::AssetId)
        .all(db)
        .await?;
    for c in creators.into_iter() {
        if let Some(asset) = assets_map.get_mut(&c.asset_id) {
            asset.creators.push(c);
        }
    }

    let grouping = asset_grouping::Entity::find()
        .filter(asset_grouping::Column::AssetId.is_in(ids.clone()))
        .order_by_asc(asset_grouping::Column::AssetId)
        .all(db)
        .await?;
    for g in grouping.into_iter() {
        if let Some(asset) = assets_map.get_mut(&g.asset_id) {
            asset.groups.push(g);
        }
    }
    let len = assets_map.len();
    let built_assets = asset_list_to_rpc(FullAssetList {
        list: assets_map.into_iter().map(|(_, v)| v).collect(),
    })
        .into_iter()
        .fold(Vec::with_capacity(len), |mut acc, i| {
            if let Ok(a) = i {
                acc.push(a);
            }
            acc
        });
    Ok(built_assets)
}<|MERGE_RESOLUTION|>--- conflicted
+++ resolved
@@ -1,26 +1,14 @@
-<<<<<<< HEAD
-use crate::dao::full_asset;
+use crate::dao::full_asset::{ FullAssetList, FullAsset};
 use crate::dao::generated::prelude::{Asset, AssetData};
 use crate::dao::generated::sea_orm_active_enums::{SpecificationAssetClass, SpecificationVersions};
 use crate::dao::generated::{asset, asset_authority, asset_creators, asset_data, asset_grouping};
 use crate::rpc::{
-    Asset as RpcAsset, MetadataItem, Authority, Compression, Content, Creator, File, Group, Interface, Ownership,
-    Royalty, Scope,
+    Asset as RpcAsset, Authority, Compression, Content, Creator, File, Group, Interface, Ownership,
+    Royalty, Scope, Supply, Uses, MetadataMap
 };
-=======
-use crate::dao::prelude::{Asset, AssetData};
-use crate::dao::sea_orm_active_enums::{SpecificationAssetClass, SpecificationVersions};
-use crate::dao::{asset, asset_authority, asset_creators, asset_data, asset_grouping};
-use crate::dao::{FullAsset, FullAssetList};
-
-
-use crate::rpc::{Asset as RpcAsset, Authority, Compression, Content, Creator, File, Group, Interface, MetadataMap, Ownership, Royalty, Scope, Supply, Uses};
-
->>>>>>> 41940ddb
 use jsonpath_lib::JsonPathError;
 use mime_guess::Mime;
-use sea_orm::DbErr;
-use sea_orm::{ColumnTrait, DatabaseConnection, EntityTrait, QueryFilter};
+use sea_orm::{QueryOrder,DbErr,ColumnTrait, DatabaseConnection, EntityTrait, QueryFilter};
 use serde_json::Value;
 use std::collections::{BTreeMap, HashMap};
 use std::path::Path;
@@ -206,8 +194,8 @@
 }
 
 //TODO -> impl custom erro type
-pub fn asset_to_rpc(asset: full_asset::FullAsset) -> Result<RpcAsset, DbErr> {
-    let full_asset::FullAsset {
+pub fn asset_to_rpc(asset: FullAsset) -> Result<RpcAsset, DbErr> {
+    let FullAsset {
         asset,
         data,
         authorities,
@@ -272,8 +260,6 @@
                 .owner
                 .map(|o| bs58::encode(o).into_string())
                 .unwrap_or("".to_string()),
-<<<<<<< HEAD
-=======
         },
         supply: match interface {
             Interface::V1NFT => Some(
@@ -284,7 +270,6 @@
                 }
             ),
             _ => None
->>>>>>> 41940ddb
         },
         uses: data.chain_data.get("uses").map(|u| Uses {
             use_method: u
@@ -299,13 +284,7 @@
     })
 }
 
-<<<<<<< HEAD
-pub async fn asset_list_to_rpc(
-    asset_list: full_asset::FullAssetList,
-) -> Vec<Result<RpcAsset, DbErr>> {
-=======
 pub fn asset_list_to_rpc(asset_list: FullAssetList) -> Vec<Result<RpcAsset, DbErr>> {
->>>>>>> 41940ddb
     asset_list.list.into_iter().map(asset_to_rpc).collect()
 }
 
@@ -332,7 +311,7 @@
         .filter(asset_grouping::Column::AssetId.eq(asset.id.clone()))
         .all(db)
         .await?;
-    asset_to_rpc(full_asset::FullAsset {
+    asset_to_rpc(FullAsset {
         asset,
         data,
         authorities,
