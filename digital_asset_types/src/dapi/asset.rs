<<<<<<< HEAD
use crate::dao::asset::Relation::{AssetAuthority, AssetCreators, AssetGrouping};
use crate::dao::prelude::{Asset, AssetData};
use crate::dao::sea_orm_active_enums::{SpecificationAssetClass, SpecificationVersions};
use crate::dao::{asset, asset_authority, asset_creators, asset_data, asset_grouping};
use crate::dao::{FullAsset, FullAssetList};
use crate::rpc::filter::AssetSorting;

use solana_sdk::{signature::Keypair, signer::Signer};

use crate::rpc::{
    Asset as RpcAsset, Authority, Compression, Content, Creator, File, Group, Interface, Links,
    MetadataItem, Ownership, Royalty, Scope, Uses,
=======
use crate::dao::full_asset;
use crate::dao::generated::prelude::{Asset, AssetData};
use crate::dao::generated::sea_orm_active_enums::{SpecificationAssetClass, SpecificationVersions};
use crate::dao::generated::{asset, asset_authority, asset_creators, asset_data, asset_grouping};
use crate::rpc::{
    Asset as RpcAsset, MetadataItem, Authority, Compression, Content, Creator, File, Group, Interface, Ownership,
    Royalty, Scope,
>>>>>>> 4727a4ed
};
use jsonpath_lib::JsonPathError;
use mime_guess::Mime;
use sea_orm::DbErr;
use sea_orm::{ColumnTrait, DatabaseConnection, EntityTrait, QueryFilter};
use serde_json::Value;
use std::collections::HashMap;
use std::path::Path;
use url::Url;

pub fn to_uri(uri: String) -> Option<Url> {
    Url::parse(&*uri).ok()
}

pub fn get_mime(url: Url) -> Option<Mime> {
    mime_guess::from_path(Path::new(url.path())).first()
}

pub fn get_mime_type_from_uri(uri: String) -> Option<String> {
    to_uri(uri).and_then(get_mime).map(|m| m.to_string())
}

pub fn file_from_str(str: String) -> File {
    let mime = get_mime_type_from_uri(str.clone());
    File {
        uri: Some(str),
        mime,
        quality: None,
        contexts: None,
    }
}

pub fn track_top_level_file(
    file_map: &mut HashMap<String, File>,
    top_level_file: Option<&serde_json::Value>,
) {
    if top_level_file.is_some() {
        let img = top_level_file.and_then(|x| x.as_str()).unwrap();
        let entry = file_map.get(img);
        if entry.is_none() {
            file_map.insert(img.to_string(), file_from_str(img.to_string()));
        }
    }
}

pub fn safe_select<'a>(
    selector: &mut impl FnMut(&str) -> Result<Vec<&'a Value>, JsonPathError>,
    expr: &str,
) -> Option<&'a Value> {
    selector(expr)
        .ok()
        .filter(|d| !Vec::is_empty(d))
        .as_mut()
        .and_then(|v| v.pop())
}

fn v1_content_from_json(asset_data: &asset_data::Model) -> Result<Content, DbErr> {
    // todo -> move this to the bg worker for pre processing
    let metadata = &asset_data.metadata;
    let mut selector_fn = jsonpath_lib::selector(metadata);
    let mut chain_data_selector_fn = jsonpath_lib::selector(&asset_data.chain_data);
    let selector = &mut selector_fn;
    let chain_data_selector = &mut chain_data_selector_fn;
    println!("{}", metadata.to_string());
    let mut meta: Vec<MetadataItem> = Vec::new();
    /*
     pub name: String,
    /// The symbol for the asset
    pub symbol: String,
    /// URI pointing to JSON representing the asset
    pub uri: String,
    /// Royalty basis points that goes to creators in secondary sales (0-10000)
    pub seller_fee_basis_points: u16,
    // Immutable, once flipped, all sales of this metadata are considered secondary.
    pub primary_sale_happened: bool,
    // Whether or not the data struct is mutable, default is not
    pub is_mutable: bool,
    /// nonce for easy calculation of editions, if present
    pub edition_nonce: Option<u8>,
    /// Since we cannot easily change Metadata, we add the new DataV2 fields here at the end.
    pub token_standard: Option<TokenStandard>,
    /// Collection
    pub collection: Option<Collection>,
    /// Uses
    pub uses: Option<Uses>,
    pub token_program_version: TokenProgramVersion,
    pub creators: Vec<Creator>,
     */
    let mut description_meta = MetadataItem::new("description");
    let image = safe_select(selector, "$.image");
    let name = safe_select(chain_data_selector, "$.name");
    if let Some(name) = name {
        description_meta.set_item("name", name.clone());
    }
    let desc = safe_select(selector, "$.description");
    if let Some(desc) = desc {
        description_meta.set_item("description", desc.clone());
    }
    meta.push(description_meta);
    let description_meta = MetadataItem::new("description");
    let symbol = safe_select(chain_data_selector, "$.symbol")
        .map(|x| MetadataItem::single("symbol", "symbol", x.clone()));
    if let Some(symbol) = symbol {
        meta.push(symbol);
    }
    let edition_nonce = safe_select(chain_data_selector, "$.edition_nonce")
        .map(|x| MetadataItem::single("edition_nonce", "edition_nonce", x.clone()));
    if let Some(edition_nonce) = edition_nonce {
        meta.push(edition_nonce);
    }
    let primary_sale_happened = safe_select(chain_data_selector, "$.primary_sale_happened")
        .map(|x| MetadataItem::single("primary_sale_happened", "primary_sale_happened", x.clone()));
    if let Some(primary_sale_happened) = primary_sale_happened {
        meta.push(primary_sale_happened);
    }

    let token_standard = safe_select(chain_data_selector, "$.token_standard")
        .map(|x| MetadataItem::single("token_standard", "token_standard", x.clone()));
    if let Some(token_standard) = token_standard {
        meta.push(token_standard);
    }

    let uses = safe_select(chain_data_selector, "$.uses")
        .map(|x| MetadataItem::single("uses", "uses", x.clone()));
    if let Some(uses) = uses {
        meta.push(uses);
    }

    let image = safe_select(selector, "$.image");
    let animation = safe_select(selector, "$.animation_url");
    let external_url = safe_select(selector, "$.external_url").map(|val| {
        let mut links = HashMap::new();
        links.insert("external_url".to_string(), val[0].to_owned());
        links
    });
    let metadata = safe_select(selector, "description");
    let mut actual_files: HashMap<String, File> = HashMap::new();
    selector("$.properties.files[*]")
        .ok()
        .filter(|d| !Vec::is_empty(d))
        .map(|files| {
            for v in files.iter() {
                if v.is_object() {
                    let uri = v.get("uri");
                    let mime_type = v.get("type");
                    match (uri, mime_type) {
                        (Some(u), Some(m)) => {
                            let str_uri = u.as_str().unwrap().to_string();
                            let str_mime = m.as_str().unwrap().to_string();
                            actual_files.insert(
                                str_uri.clone(),
                                File {
                                    uri: Some(str_uri),
                                    mime: Some(str_mime),
                                    quality: None,
                                    contexts: None,
                                },
                            );
                        }
                        (Some(u), None) => {
                            let str_uri = serde_json::to_string(u).unwrap();
                            actual_files.insert(str_uri.clone(), file_from_str(str_uri));
                        }
                        _ => {}
                    }
                } else if v.is_string() {
                    let str_uri = v.as_str().unwrap().to_string();
                    actual_files.insert(str_uri.clone(), file_from_str(str_uri));
                }
            }
        });

    track_top_level_file(&mut actual_files, image);
    track_top_level_file(&mut actual_files, animation);
    let files: Vec<File> = actual_files.into_values().collect();

    let edition_nonce = safe_select(chain_data_selector, "$.edition_nonce")
        .map(|x| MetadataItem::single("edition_nonce", "edition_nonce", x.clone()));
    if let Some(edition_nonce) = edition_nonce {
        meta.push(edition_nonce);
    }

    Ok(Content {
        schema: "https://schema.metaplex.com/nft1.0.json".to_string(),
        files: Some(files),
        metadata: Some(meta),
        links: external_url,
    })
}

pub fn get_content(asset: &asset::Model, data: &asset_data::Model) -> Result<Content, DbErr> {
    match asset.specification_version {
        SpecificationVersions::V1 => v1_content_from_json(data),
        SpecificationVersions::V0 => v1_content_from_json(data),
        _ => Err(DbErr::Custom("Version Not Implemented".to_string())),
    }
}

pub fn to_authority(authority: Vec<asset_authority::Model>) -> Vec<Authority> {
    authority
        .iter()
        .map(|a| Authority {
            address: bs58::encode(&a.authority).into_string(),
            scopes: vec![Scope::Full],
        })
        .collect()
}

pub fn to_creators(creators: Vec<asset_creators::Model>) -> Vec<Creator> {
    creators
        .iter()
        .map(|a| Creator {
            address: bs58::encode(&a.creator).into_string(),
            share: a.share,
            verified: a.verified,
        })
        .collect()
}

pub fn to_grouping(groups: Vec<asset_grouping::Model>) -> Vec<Group> {
    groups
        .iter()
        .map(|a| Group {
            group_key: a.group_key.clone(),
            group_value: a.group_value.clone(),
        })
        .collect()
}

pub fn get_interface(asset: &asset::Model) -> Interface {
    match (
        &asset.specification_version,
        &asset.specification_asset_class,
    ) {
        (SpecificationVersions::V1, SpecificationAssetClass::Nft) => Interface::V1NFT,
        (SpecificationVersions::V1, SpecificationAssetClass::PrintableNft) => Interface::V1NFT,
        (SpecificationVersions::V0, SpecificationAssetClass::Nft) => Interface::LEGACY_NFT,
        _ => Interface::V1NFT,
    }
}

//TODO -> impl custom erro type
pub fn asset_to_rpc(asset: full_asset::FullAsset) -> Result<RpcAsset, DbErr> {
    let full_asset::FullAsset {
        asset,
        data,
        authorities,
        creators,
        groups,
    } = asset;
    let rpc_authorities = to_authority(authorities);
    let rpc_creators = to_creators(creators);
    let rpc_groups = to_grouping(groups);
    let interface = get_interface(&asset);
    let content = get_content(&asset, &data)?;
    Ok(RpcAsset {
        interface,
        id: bs58::encode(asset.id).into_string(),
        content: Some(content),
        authorities: Some(rpc_authorities),
        compression: Some(Compression {
            eligible: asset.compressible,
            compressed: asset.compressed,
            asset_hash: asset
                .leaf
                .map(|s| bs58::encode(s).into_string())
                .unwrap_or_default(),
            data_hash: asset
                .data_hash
                .map(|e| e.trim().to_string())
                .unwrap_or_default(),
            creator_hash: asset
                .creator_hash
                .map(|e| e.trim().to_string())
                .unwrap_or_default(),
        }),
        grouping: Some(rpc_groups),
        royalty: Some(Royalty {
            royalty_model: asset.royalty_target_type.into(),
            target: asset.royalty_target.map(|s| bs58::encode(s).into_string()),
            percent: (asset.royalty_amount as f64) * 0.0001,
            locked: false,
        }),
        creators: Some(rpc_creators),
        ownership: Ownership {
            frozen: asset.frozen,
            delegated: asset.delegate.is_some(),
            delegate: asset.delegate.map(|s| bs58::encode(s).into_string()),
            ownership_model: asset.owner_type.into(),
            owner: asset
                .owner
                .map(|o| bs58::encode(o).into_string())
                .unwrap_or("".to_string()),
        },
        uses: data.chain_data.get("uses").map(|u| Uses {
            use_method: u
                .get("use_method")
                .and_then(|s| s.as_str())
                .unwrap_or("Single")
                .to_string()
                .into(),
            total: u.get("total").and_then(|t| t.as_u64()).unwrap_or(0),
            remaining: u.get("remaining").and_then(|t| t.as_u64()).unwrap_or(0),
        }),
    })
}

<<<<<<< HEAD
pub fn asset_list_to_rpc(asset_list: FullAssetList) -> Vec<Result<RpcAsset, DbErr>> {
=======
pub async fn asset_list_to_rpc(
    asset_list: full_asset::FullAssetList,
) -> Vec<Result<RpcAsset, DbErr>> {
>>>>>>> 4727a4ed
    asset_list.list.into_iter().map(asset_to_rpc).collect()
}

pub async fn get_asset(db: &DatabaseConnection, asset_id: Vec<u8>) -> Result<RpcAsset, DbErr> {
    let asset_data: (asset::Model, asset_data::Model) = Asset::find_by_id(asset_id)
        .find_also_related(AssetData)
        .one(db)
        .await
        .and_then(|o| match o {
            Some((a, Some(d))) => Ok((a, d)),
            _ => Err(DbErr::RecordNotFound("Asset Not Found".to_string())),
        })?;

    let (asset, data) = asset_data;
    let authorities: Vec<asset_authority::Model> = asset_authority::Entity::find()
        .filter(asset_authority::Column::AssetId.eq(asset.id.clone()))
        .all(db)
        .await?;
    let creators: Vec<asset_creators::Model> = asset_creators::Entity::find()
        .filter(asset_creators::Column::AssetId.eq(asset.id.clone()))
        .all(db)
        .await?;
    let grouping: Vec<asset_grouping::Model> = asset_grouping::Entity::find()
        .filter(asset_grouping::Column::AssetId.eq(asset.id.clone()))
        .all(db)
        .await?;
    asset_to_rpc(full_asset::FullAsset {
        asset,
        data,
        authorities,
        creators,
        groups: grouping,
    })
}

pub async fn get_asset_list_data(
    db: &DatabaseConnection,
    assets: Vec<(asset::Model, Option<asset_data::Model>)>,
) -> Result<Vec<RpcAsset>, DbErr> {
    let mut ids = Vec::with_capacity(assets.len());
    let mut assets_map = assets.into_iter().fold(HashMap::new(), |mut x, asset| {
        if let Some(ad) = asset.1 {
            let id = asset.0.id.clone();
            let fa = FullAsset {
                asset: asset.0,
                data: ad,
                authorities: vec![],
                creators: vec![],
                groups: vec![],
            };

            x.insert(id.clone(), fa);
            ids.push(id);
        }
        x
    });

    let authorities = asset_authority::Entity::find()
        .filter(asset_authority::Column::AssetId.is_in(ids.clone()))
        .order_by_asc(asset_authority::Column::AssetId)
        .all(db)
        .await?;
    for a in authorities.into_iter() {
        if let Some(asset) = assets_map.get_mut(&a.asset_id) {
            asset.authorities.push(a);
        }
    }

    let creators = asset_creators::Entity::find()
        .filter(asset_creators::Column::AssetId.is_in(ids.clone()))
        .order_by_asc(asset_creators::Column::AssetId)
        .all(db)
        .await?;
    for c in creators.into_iter() {
        if let Some(asset) = assets_map.get_mut(&c.asset_id) {
            asset.creators.push(c);
        }
    }

    let grouping = asset_grouping::Entity::find()
        .filter(asset_grouping::Column::AssetId.is_in(ids.clone()))
        .order_by_asc(asset_grouping::Column::AssetId)
        .all(db)
        .await?;
    for g in grouping.into_iter() {
        if let Some(asset) = assets_map.get_mut(&g.asset_id) {
            asset.groups.push(g);
        }
    }
    let len = assets_map.len();
    let built_assets = asset_list_to_rpc(FullAssetList {
        list: assets_map.into_iter().map(|(_, v)| v).collect(),
    })
    .into_iter()
    .fold(Vec::with_capacity(len), |mut acc, i| {
        if let Ok(a) = i {
            acc.push(a);
        }
        acc
    });
    Ok(built_assets)
}

#[cfg(test)]
mod tests {
    use crate::{
        dao::sea_orm_active_enums::{ChainMutability, Mutability},
        json::ChainDataV1,
    };
    use blockbuster::token_metadata::state::TokenStandard as TSBlockbuster;
    use mpl_bubblegum::state::metaplex_adapter::{
        MetadataArgs, TokenProgramVersion, TokenStandard,
    };
    // Note this useful idiom: importing names from outer (for mod tests) scope.
    use super::*;

    #[async_std::test]
    async fn simple_v1_content() {
        let metadata_1 = MetadataArgs {
            name: String::from("Handalf"),
            symbol: String::from(""),
            uri: "https://arweave.net/pIe_btAJIcuymBjOFAmVZ3GSGPyi2yY_30kDdHmQJzs".to_string(),
            primary_sale_happened: true,
            is_mutable: true,
            edition_nonce: None,
            token_standard: Some(TokenStandard::NonFungible),
            collection: None,
            uses: None,
            token_program_version: TokenProgramVersion::Original,
            creators: vec![].to_vec(),
            seller_fee_basis_points: 0,
        };

        let body: serde_json::Value = reqwest::get(metadata_1.uri.clone())
            .await
            .unwrap()
            .json()
            .await
            .unwrap();

        let asset_data = asset_data::Model {
            id: Keypair::new().pubkey().to_bytes().to_vec(),
            chain_data_mutability: ChainMutability::Mutable,
            chain_data: serde_json::to_value(ChainDataV1 {
                name: String::from("Handalf"),
                symbol: String::from(""),
                edition_nonce: None,
                primary_sale_happened: true,
                token_standard: Some(TSBlockbuster::NonFungible),
                uses: None,
            })
            .unwrap(),
            metadata_url: metadata_1.uri,
            metadata_mutability: Mutability::Mutable,
            metadata: body,
            slot_updated: 0,
        };

        let c: Content = v1_content_from_json(&asset_data).unwrap();
        assert_eq!(
            c.files,
            Some(vec![File {
                uri: Some(
                    "https://arweave.net/UicDlez8No5ruKmQ1-Ik0x_NNxc40mT8NEGngWyXyMY".to_string()
                ),
                mime: None,
                quality: None,
                contexts: None,
            },])
        )
    }
}<|MERGE_RESOLUTION|>--- conflicted
+++ resolved
@@ -1,17 +1,3 @@
-<<<<<<< HEAD
-use crate::dao::asset::Relation::{AssetAuthority, AssetCreators, AssetGrouping};
-use crate::dao::prelude::{Asset, AssetData};
-use crate::dao::sea_orm_active_enums::{SpecificationAssetClass, SpecificationVersions};
-use crate::dao::{asset, asset_authority, asset_creators, asset_data, asset_grouping};
-use crate::dao::{FullAsset, FullAssetList};
-use crate::rpc::filter::AssetSorting;
-
-use solana_sdk::{signature::Keypair, signer::Signer};
-
-use crate::rpc::{
-    Asset as RpcAsset, Authority, Compression, Content, Creator, File, Group, Interface, Links,
-    MetadataItem, Ownership, Royalty, Scope, Uses,
-=======
 use crate::dao::full_asset;
 use crate::dao::generated::prelude::{Asset, AssetData};
 use crate::dao::generated::sea_orm_active_enums::{SpecificationAssetClass, SpecificationVersions};
@@ -19,7 +5,6 @@
 use crate::rpc::{
     Asset as RpcAsset, MetadataItem, Authority, Compression, Content, Creator, File, Group, Interface, Ownership,
     Royalty, Scope,
->>>>>>> 4727a4ed
 };
 use jsonpath_lib::JsonPathError;
 use mime_guess::Mime;
@@ -327,13 +312,7 @@
     })
 }
 
-<<<<<<< HEAD
 pub fn asset_list_to_rpc(asset_list: FullAssetList) -> Vec<Result<RpcAsset, DbErr>> {
-=======
-pub async fn asset_list_to_rpc(
-    asset_list: full_asset::FullAssetList,
-) -> Vec<Result<RpcAsset, DbErr>> {
->>>>>>> 4727a4ed
     asset_list.list.into_iter().map(asset_to_rpc).collect()
 }
 
