<<<<<<< HEAD
use std::collections::HashMap;
use crate::dao::prelude::AssetData;
use crate::dao::{asset, asset_authority, asset_creators, asset_data, asset_grouping, FullAsset, FullAssetList, sea_orm_active_enums::*};
use crate::dapi::asset::{asset_list_to_rpc, get_asset_list_data, get_content, get_interface, to_authority, to_creators, to_grouping};
use crate::rpc::filter::AssetSorting;
use crate::rpc::response::AssetList;
use crate::rpc::{Asset as RpcAsset, Compression, Interface, Ownership, Royalty};
use sea_orm::DatabaseConnection;
use sea_orm::{entity::*, query::*, DbErr};
use crate::dao::cl_items::Column::Hash;
use crate::rpc::Scope::Full;
=======
use crate::dao::generated::prelude::AssetData;
use crate::dao::generated::{asset, asset_authority, asset_creators, asset_data, asset_grouping};
use crate::dapi::asset::{get_content, get_interface, to_authority, to_creators, to_grouping};
use crate::rpc::filter::AssetSorting;
use crate::rpc::response::AssetList;
use crate::rpc::{Asset as RpcAsset, Compression, Ownership, Royalty};
use sea_orm::{query::*, DbErr, EntityTrait, ModelTrait};
use sea_orm::{ColumnTrait, DatabaseConnection};
>>>>>>> 4727a4ed

pub async fn get_assets_by_creator(
    db: &DatabaseConnection,
    creator_expression: Vec<Vec<u8>>,
    sort_by: AssetSorting,
    limit: u32,
    page: u32,
    before: Vec<u8>,
    after: Vec<u8>,
) -> Result<AssetList, DbErr> {
    let sort_column = match sort_by {
        AssetSorting::Created => asset::Column::CreatedAt,
        AssetSorting::Updated => todo!(),
        AssetSorting::RecentAction => todo!(),
    };

    let mut conditions = Condition::any();
    for creator in creator_expression {
        conditions = conditions.add(asset_creators::Column::Creator.eq(creator.clone()));
    }

    let assets: Vec<(asset::Model, Option<asset_data::Model>)> = if page > 0 {
        let paginator = asset::Entity::find()
            .join(
                JoinType::LeftJoin,
                asset::Entity::has_many(asset_creators::Entity).into(),
            )
            .filter(conditions)
            .find_also_related(AssetData)
            .order_by_asc(sort_column)
            .paginate(db, limit.try_into().unwrap());

        paginator.fetch_page((page - 1).try_into().unwrap()).await?
    } else if !before.is_empty() {
        let rows = asset::Entity::find()
            .order_by_asc(sort_column)
            .join(
                JoinType::LeftJoin,
                asset::Entity::has_many(asset_creators::Entity).into(),
            )
            .filter(conditions)
            .cursor_by(asset_creators::Column::AssetId)
            .before(before.clone())
            .first(limit.into())
            .all(db)
            .await?
            .into_iter()
            .map(|x| async move {
                let asset_data = x.find_related(AssetData).one(db).await.unwrap();

                (x, asset_data)
            });

        let assets = futures::future::join_all(rows).await;
        assets
    } else {
        let rows = asset::Entity::find()
            .order_by_asc(sort_column)
            .join(
                JoinType::LeftJoin,
                asset::Entity::has_many(asset_creators::Entity).into(),
            )
            .filter(conditions)
            .cursor_by(asset_creators::Column::AssetId)
            .after(after.clone())
            .first(limit.into())
            .all(db)
            .await?
            .into_iter()
            .map(|x| async move {
                let asset_data = x.find_related(AssetData).one(db).await.unwrap();

                (x, asset_data)
            });

        let assets = futures::future::join_all(rows).await;
        assets
    };

<<<<<<< HEAD
    let built_assets = get_asset_list_data( db, assets).await?;
=======
    let filter_assets: Result<Vec<_>, _> = assets
        .into_iter()
        .map(|(asset, asset_data)| match asset_data {
            Some(asset_data) => Ok((asset, asset_data)),
            _ => Err(DbErr::RecordNotFound("Asset Not Found".to_string())),
        })
        .collect();

    let build_asset_list = filter_assets?
        .into_iter()
        .map(|(asset, asset_data)| async move {
            let interface = get_interface(&asset);
            let content = get_content(&asset, &asset_data).unwrap();

            let authorities = asset_authority::Entity::find()
                .filter(asset_authority::Column::AssetId.eq(asset.id.clone()))
                .all(db)
                .await
                .unwrap();

            let creators = asset_creators::Entity::find()
                .filter(asset_creators::Column::AssetId.eq(asset.id.clone()))
                .all(db)
                .await
                .unwrap();

            let grouping = asset_grouping::Entity::find()
                .filter(asset_grouping::Column::AssetId.eq(asset.id.clone()))
                .all(db)
                .await
                .unwrap();

            let rpc_authorities = to_authority(authorities);
            let rpc_creators = to_creators(creators);
            let rpc_groups = to_grouping(grouping);

            RpcAsset {
                interface,
                id: bs58::encode(asset.id).into_string(),
                content: Some(content),
                authorities: Some(rpc_authorities),
                compression: Some(Compression {
                    eligible: asset.compressible,
                    compressed: asset.compressed,
                }),
                grouping: Some(rpc_groups),
                royalty: Some(Royalty {
                    royalty_model: asset.royalty_target_type.into(),
                    target: asset.royalty_target.map(|s| bs58::encode(s).into_string()),
                    percent: (asset.royalty_amount as f64) * 0.0001,
                    locked: false,
                }),
                creators: Some(rpc_creators),
                ownership: Ownership {
                    frozen: asset.frozen,
                    delegated: asset.delegate.is_some(),
                    delegate: asset.delegate.map(|s| bs58::encode(s).into_string()),
                    ownership_model: asset.owner_type.into(),
                    owner: asset
                        .owner
                        .map(|o| bs58::encode(o).into_string())
                        .unwrap_or("".to_string()),
                },
            }
        });

    let built_assets = futures::future::join_all(build_asset_list).await;

>>>>>>> 4727a4ed
    let total = built_assets.len() as u32;
    let page = if page > 0 { Some(page) } else { None };
    let before = if !before.is_empty() {
        Some(String::from_utf8(before).unwrap())
    } else {
        None
    };
    let after = if !after.is_empty() {
        Some(String::from_utf8(after).unwrap())
    } else {
        None
    };

    Ok(AssetList {
        total,
        limit,
        page,
        before,
        after,
        items: built_assets,
    })
}<|MERGE_RESOLUTION|>--- conflicted
+++ resolved
@@ -1,16 +1,3 @@
-<<<<<<< HEAD
-use std::collections::HashMap;
-use crate::dao::prelude::AssetData;
-use crate::dao::{asset, asset_authority, asset_creators, asset_data, asset_grouping, FullAsset, FullAssetList, sea_orm_active_enums::*};
-use crate::dapi::asset::{asset_list_to_rpc, get_asset_list_data, get_content, get_interface, to_authority, to_creators, to_grouping};
-use crate::rpc::filter::AssetSorting;
-use crate::rpc::response::AssetList;
-use crate::rpc::{Asset as RpcAsset, Compression, Interface, Ownership, Royalty};
-use sea_orm::DatabaseConnection;
-use sea_orm::{entity::*, query::*, DbErr};
-use crate::dao::cl_items::Column::Hash;
-use crate::rpc::Scope::Full;
-=======
 use crate::dao::generated::prelude::AssetData;
 use crate::dao::generated::{asset, asset_authority, asset_creators, asset_data, asset_grouping};
 use crate::dapi::asset::{get_content, get_interface, to_authority, to_creators, to_grouping};
@@ -19,7 +6,6 @@
 use crate::rpc::{Asset as RpcAsset, Compression, Ownership, Royalty};
 use sea_orm::{query::*, DbErr, EntityTrait, ModelTrait};
 use sea_orm::{ColumnTrait, DatabaseConnection};
->>>>>>> 4727a4ed
 
 pub async fn get_assets_by_creator(
     db: &DatabaseConnection,
@@ -99,78 +85,7 @@
         assets
     };
 
-<<<<<<< HEAD
     let built_assets = get_asset_list_data( db, assets).await?;
-=======
-    let filter_assets: Result<Vec<_>, _> = assets
-        .into_iter()
-        .map(|(asset, asset_data)| match asset_data {
-            Some(asset_data) => Ok((asset, asset_data)),
-            _ => Err(DbErr::RecordNotFound("Asset Not Found".to_string())),
-        })
-        .collect();
-
-    let build_asset_list = filter_assets?
-        .into_iter()
-        .map(|(asset, asset_data)| async move {
-            let interface = get_interface(&asset);
-            let content = get_content(&asset, &asset_data).unwrap();
-
-            let authorities = asset_authority::Entity::find()
-                .filter(asset_authority::Column::AssetId.eq(asset.id.clone()))
-                .all(db)
-                .await
-                .unwrap();
-
-            let creators = asset_creators::Entity::find()
-                .filter(asset_creators::Column::AssetId.eq(asset.id.clone()))
-                .all(db)
-                .await
-                .unwrap();
-
-            let grouping = asset_grouping::Entity::find()
-                .filter(asset_grouping::Column::AssetId.eq(asset.id.clone()))
-                .all(db)
-                .await
-                .unwrap();
-
-            let rpc_authorities = to_authority(authorities);
-            let rpc_creators = to_creators(creators);
-            let rpc_groups = to_grouping(grouping);
-
-            RpcAsset {
-                interface,
-                id: bs58::encode(asset.id).into_string(),
-                content: Some(content),
-                authorities: Some(rpc_authorities),
-                compression: Some(Compression {
-                    eligible: asset.compressible,
-                    compressed: asset.compressed,
-                }),
-                grouping: Some(rpc_groups),
-                royalty: Some(Royalty {
-                    royalty_model: asset.royalty_target_type.into(),
-                    target: asset.royalty_target.map(|s| bs58::encode(s).into_string()),
-                    percent: (asset.royalty_amount as f64) * 0.0001,
-                    locked: false,
-                }),
-                creators: Some(rpc_creators),
-                ownership: Ownership {
-                    frozen: asset.frozen,
-                    delegated: asset.delegate.is_some(),
-                    delegate: asset.delegate.map(|s| bs58::encode(s).into_string()),
-                    ownership_model: asset.owner_type.into(),
-                    owner: asset
-                        .owner
-                        .map(|o| bs58::encode(o).into_string())
-                        .unwrap_or("".to_string()),
-                },
-            }
-        });
-
-    let built_assets = futures::future::join_all(build_asset_list).await;
-
->>>>>>> 4727a4ed
     let total = built_assets.len() as u32;
     let page = if page > 0 { Some(page) } else { None };
     let before = if !before.is_empty() {
