--- conflicted
+++ resolved
@@ -98,17 +98,6 @@
     (sort_direction, sort_column)
 }
 
-<<<<<<< HEAD
-pub fn create_pagination(
-    before: Option<Vec<u8>>,
-    after: Option<Vec<u8>>,
-    page: Option<u64>,
-) -> Result<Pagination, DbErr> {
-    match (&before, &after, &page) {
-        (_, _, None) => Ok(Pagination::Keyset { before, after }),
-        (None, None, Some(p)) => Ok(Pagination::Page { page: *p }),
-        _ => Err(DbErr::Custom("Invalid Pagination".to_string())),
-=======
 pub fn create_pagination(page_options: &PageOptions) -> Result<Pagination, DbErr> {
     if let Some(cursor) = &page_options.cursor {
         Ok(Pagination::Cursor(cursor.clone()))
@@ -125,7 +114,6 @@
             (None, None, Some(p)) => Ok(Pagination::Page { page: p }),
             _ => Err(DbErr::Custom("Invalid Pagination".to_string())),
         }
->>>>>>> ec33003f
     }
 }
 
@@ -334,11 +322,7 @@
 }
 
 //TODO -> impl custom error type
-<<<<<<< HEAD
-pub fn asset_to_rpc(asset: FullAsset) -> Result<RpcAsset, DbErr> {
-=======
 pub fn asset_to_rpc(asset: FullAsset, options: &Options) -> Result<RpcAsset, DbErr> {
->>>>>>> ec33003f
     let FullAsset {
         asset,
         data,
@@ -428,14 +412,10 @@
     })
 }
 
-<<<<<<< HEAD
-pub fn asset_list_to_rpc(asset_list: Vec<FullAsset>) -> (Vec<RpcAsset>, Vec<AssetError>) {
-=======
 pub fn asset_list_to_rpc(
     asset_list: Vec<FullAsset>,
     options: &Options,
 ) -> (Vec<RpcAsset>, Vec<AssetError>) {
->>>>>>> ec33003f
     asset_list
         .into_iter()
         .fold((vec![], vec![]), |(mut assets, mut errors), asset| {
