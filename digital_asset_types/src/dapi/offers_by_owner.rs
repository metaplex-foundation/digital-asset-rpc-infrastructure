use crate::dao::generated::asset;
use crate::dao::generated::prelude::AssetData;
use crate::rpc::filter::OfferSorting;
use crate::rpc::response::OfferList;
use crate::rpc::Offer;
use sea_orm::{query::*, DbErr};
use sea_orm::{ColumnTrait, DatabaseConnection, EntityTrait, ModelTrait};

pub async fn get_offers_by_owner(
    db: &DatabaseConnection,
    owner_address: Vec<u8>,
    _sort_by: OfferSorting,
    limit: u32,
    page: u32,
    before: Vec<u8>,
    after: Vec<u8>,
) -> Result<OfferList, DbErr> {
    let assets = if page > 0 {
        let paginator = asset::Entity::find()
            .filter(Condition::all().add(asset::Column::Owner.eq(owner_address.clone())))
            .find_also_related(AssetData)
            // .order_by_asc(sort_column)
            .paginate(db, limit.try_into().unwrap());

        paginator.fetch_page((page - 1).try_into().unwrap()).await?
    } else if !before.is_empty() {
        let rows = asset::Entity::find()
            // .order_by_asc(sort_column)
            .filter(asset::Column::Owner.eq(owner_address.clone()))
            .cursor_by(asset::Column::Id)
            .before(before.clone())
            .first(limit.into())
            .all(db)
            .await?
            .into_iter()
            .map(|x| async move {
                let asset_data = x.find_related(AssetData).one(db).await.unwrap();

                (x, asset_data)
            });

        let assets = futures::future::join_all(rows).await;
        assets
    } else {
        let rows = asset::Entity::find()
            // .order_by_asc(sort_column)
            .filter(asset::Column::Owner.eq(owner_address.clone()))
            .cursor_by(asset::Column::Id)
            .after(after.clone())
            .first(limit.into())
            .all(db)
            .await?
            .into_iter()
            .map(|x| async move {
                let asset_data = x.find_related(AssetData).one(db).await.unwrap();

                (x, asset_data)
            });

        let assets = futures::future::join_all(rows).await;
        assets
    };

    let filter_assets: Result<Vec<_>, _> = assets
        .into_iter()
        .map(|(asset, asset_data)| match asset_data {
            Some(asset_data) => Ok((asset, asset_data)),
            _ => Err(DbErr::RecordNotFound("Asset Not Found".to_string())),
        })
        .collect();
<<<<<<< HEAD
    let build_listings_list = filter_assets?.into_iter().map(|asset| async move {
=======
    let build_listings_list = filter_assets?.into_iter().map(|_asset| async move {
>>>>>>> 41940ddb
        Offer {
            from: todo!(),
            amount: todo!(),
            price: todo!(),
            market_id: todo!(),
        }
    });

    let built_assets = futures::future::join_all(build_listings_list).await;

    let total = built_assets.len() as u32;

    let page = if page > 0 { Some(page) } else { None };
    let before = if !before.is_empty() {
        Some(String::from_utf8(before).unwrap())
    } else {
        None
    };
    let after = if !after.is_empty() {
        Some(String::from_utf8(after).unwrap())
    } else {
        None
    };

    Ok(OfferList {
        total,
        limit,
        page,
        before,
        after,
        items: built_assets,
    })
}<|MERGE_RESOLUTION|>--- conflicted
+++ resolved
@@ -68,11 +68,7 @@
             _ => Err(DbErr::RecordNotFound("Asset Not Found".to_string())),
         })
         .collect();
-<<<<<<< HEAD
-    let build_listings_list = filter_assets?.into_iter().map(|asset| async move {
-=======
     let build_listings_list = filter_assets?.into_iter().map(|_asset| async move {
->>>>>>> 41940ddb
         Offer {
             from: todo!(),
             amount: todo!(),
