#[cfg(feature = "sql_types")]
<<<<<<< HEAD
use crate::dao::generated::sea_orm_active_enums::{OwnerType, RoyaltyTargetType};
=======
use std::collections::BTreeMap;
use crate::dao::sea_orm_active_enums::{OwnerType, RoyaltyTargetType, SpecificationAssetClass, SpecificationVersions};
use blockbuster::token_metadata::state::TokenStandard;
use mpl_bubblegum::state::metaplex_adapter::MetadataArgs;

use crate::dao::sea_orm_active_enums::ChainMutability;
>>>>>>> 41940ddb
use {
    serde::{Deserialize, Serialize},
    std::collections::HashMap,
};

#[derive(Serialize, Deserialize, Clone, Debug, PartialEq)]
pub struct AssetProof {
    pub root: String,
    pub proof: Vec<String>,
    pub node_index: i64,
    pub leaf: String,
    pub tree_id: String,
}

#[derive(Serialize, Deserialize, Clone, Debug, Eq, PartialEq)]
pub enum Interface {
    #[serde(rename = "V1_NFT")]
    V1NFT,
    #[serde(rename = "V1_PRINT")]
    V1PRINT,
    #[serde(rename = "LEGACY_NFT")]
    LEGACY_NFT,
    #[serde(rename = "V2_NFT")]
    Nft,
    #[serde(rename = "FungibleAsset")]
    FungibleAsset,
    #[serde(rename = "Custom")]
    Custom,
    #[serde(rename = "Identity")]
    Identity,
    #[serde(rename = "Executable")]
    Executable,
}

#[derive(Serialize, Deserialize, Clone, Debug, PartialEq)]
pub struct Quality {
    #[serde(rename = "$$schema")]
    pub schema: String,
}

#[derive(Serialize, Deserialize, Clone, Debug, Eq, PartialEq)]
pub enum Context {
    #[serde(rename = "wallet-default")]
    WalletDefault,
    #[serde(rename = "web-desktop")]
    WebDesktop,
    #[serde(rename = "web-mobile")]
    WebMobile,
    #[serde(rename = "app-mobile")]
    AppMobile,
    #[serde(rename = "app-desktop")]
    AppDesktop,
    #[serde(rename = "app")]
    App,
    #[serde(rename = "vr")]
    Vr,
}

pub type Contexts = Vec<Context>;

#[derive(Serialize, Deserialize, Clone, Debug, PartialEq)]
pub struct File {
    #[serde(skip_serializing_if = "Option::is_none")]
    pub uri: Option<String>,
    #[serde(skip_serializing_if = "Option::is_none")]
    pub mime: Option<String>,
    #[serde(skip_serializing_if = "Option::is_none")]
    pub quality: Option<Quality>,
    #[serde(skip_serializing_if = "Option::is_none")]
    pub contexts: Option<Contexts>,
}

pub type Files = Vec<File>;

#[derive(PartialEq, Eq, Debug, Clone, Deserialize, Serialize)]
pub struct MetadataMap(BTreeMap<String, serde_json::Value>);


impl MetadataMap {
    pub fn new() -> Self {
        Self(BTreeMap::new())
    }

    pub fn inner(&self) -> &BTreeMap<String, serde_json::Value> {
        &self.0
    }

    pub fn set_item(&mut self, key: &str, value: serde_json::Value) -> &mut Self {
        self.0.insert(key.to_string(), value);
        self
    }
}

// TODO sub schema support
pub type Links = HashMap<String, serde_json::Value>;

#[derive(Serialize, Deserialize, Clone, Debug, PartialEq)]
pub struct Content {
    #[serde(rename = "$schema")]
    pub schema: String,
    pub json_uri: String,
    #[serde(skip_serializing_if = "Option::is_none")]
    pub files: Option<Files>,
    pub metadata: MetadataMap,
    #[serde(skip_serializing_if = "Option::is_none")]
    pub links: Option<Links>,
}

#[derive(Serialize, Deserialize, Clone, Debug, PartialEq)]
pub enum Scope {
    #[serde(rename = "full")]
    Full,
    #[serde(rename = "royalty")]
    Royalty,
    #[serde(rename = "metadata")]
    Metadata,
    #[serde(rename = "extension")]
    Extension,
}

impl From<String> for Scope {
    fn from(s: String) -> Self {
        match &*s {
            "royalty" => Scope::Royalty,
            "metadata" => Scope::Metadata,
            "extension" => Scope::Extension,
            _ => Scope::Full,
        }
    }
}

#[derive(Serialize, Deserialize, Clone, Debug, PartialEq)]
pub struct Authority {
    pub address: String,
    pub scopes: Vec<Scope>,
}

#[derive(Serialize, Deserialize, Clone, Debug, PartialEq)]
pub struct Compression {
    pub eligible: bool,
    pub compressed: bool,
    pub data_hash: String,
    pub creator_hash: String,
    pub asset_hash: String,
    pub tree: String,
    pub seq: i64,
    pub leaf_id: i64
}

pub type GroupKey = String;
pub type GroupValue = String;

#[derive(Serialize, Deserialize, Clone, Debug, PartialEq)]
pub struct Group {
    pub group_key: String,
    pub group_value: String,
}

#[derive(Serialize, Deserialize, Clone, Debug, Eq, PartialEq)]
pub enum RoyaltyModel {
    #[serde(rename = "creators")]
    Creators,
    #[serde(rename = "fanout")]
    Fanout,
    #[serde(rename = "single")]
    Single,
}

impl From<String> for RoyaltyModel {
    fn from(s: String) -> Self {
        match &*s {
            "creators" => RoyaltyModel::Creators,
            "fanout" => RoyaltyModel::Fanout,
            "single" => RoyaltyModel::Single,
            _ => RoyaltyModel::Creators,
        }
    }
}

#[cfg(feature = "sql_types")]
impl From<RoyaltyTargetType> for RoyaltyModel {
    fn from(s: RoyaltyTargetType) -> Self {
        match s {
            RoyaltyTargetType::Creators => RoyaltyModel::Creators,
            RoyaltyTargetType::Fanout => RoyaltyModel::Fanout,
            RoyaltyTargetType::Single => RoyaltyModel::Single,
            _ => RoyaltyModel::Creators,
        }
    }
}

#[derive(Serialize, Deserialize, Clone, Debug, PartialEq)]
pub struct Royalty {
    pub royalty_model: RoyaltyModel,
    pub target: Option<String>,
    pub percent: f64,
    pub basis_points: u32,
    pub primary_sale_happened: bool,
    pub locked: bool,
}

pub type Address = String;
pub type Share = String;
pub type Verified = bool;

#[derive(Serialize, Deserialize, Clone, Debug, PartialEq)]
pub struct Creator {
    pub address: String,
    pub share: i32,
    pub verified: bool,
}

#[derive(Serialize, Deserialize, Clone, Debug, Eq, PartialEq)]
pub enum OwnershipModel {
    #[serde(rename = "single")]
    Single,
    #[serde(rename = "token")]
    Token,
}

impl From<String> for OwnershipModel {
    fn from(s: String) -> Self {
        match &*s {
            "single" => OwnershipModel::Single,
            "token" => OwnershipModel::Token,
            _ => OwnershipModel::Single,
        }
    }
}

#[cfg(feature = "sql_types")]
impl From<OwnerType> for OwnershipModel {
    fn from(s: OwnerType) -> Self {
        match s {
            OwnerType::Token => OwnershipModel::Token,
            OwnerType::Single => OwnershipModel::Single,
            _ => OwnershipModel::Single,
        }
    }
}

#[derive(Serialize, Deserialize, Clone, Debug, PartialEq)]
pub struct Ownership {
    pub frozen: bool,
    pub delegated: bool,
    pub delegate: Option<String>,
    pub ownership_model: OwnershipModel,
    pub owner: String,
}

#[derive(Serialize, Deserialize, Clone, Debug, PartialEq)]
pub enum UseMethod {
    Burn,
    Multiple,
    Single,
}

impl From<String> for UseMethod {
    fn from(s: String) -> Self {
        match &*s {
            "Burn" => UseMethod::Burn,
            "Single" => UseMethod::Single,
            "Multiple" => UseMethod::Multiple,
            _ => UseMethod::Single,
        }
    }
}

pub type Mutability = bool;

impl From<ChainMutability> for Mutability {
    fn from(s: ChainMutability) -> Self {
        match s {
            ChainMutability::Mutable => true,
            ChainMutability::Immutable => false,
            _ => true,
        }
    }
}

#[derive(Serialize, Deserialize, Clone, Debug, PartialEq)]
pub struct Uses {
    pub use_method: UseMethod,
    pub remaining: u64,
    pub total: u64,
}

#[derive(Serialize, Deserialize, Clone, Debug, PartialEq)]
pub struct Supply {
    pub print_max_supply: u64,
    pub print_current_supply: u64,
    pub edition_nonce: u64,
}

#[derive(Serialize, Deserialize, Clone, Debug, PartialEq)]
pub struct Asset {
    pub interface: Interface,
    pub id: String,
    #[serde(skip_serializing_if = "Option::is_none")]
    pub content: Option<Content>,
    #[serde(skip_serializing_if = "Option::is_none")]
    pub authorities: Option<Vec<Authority>>,
    #[serde(skip_serializing_if = "Option::is_none")]
    pub compression: Option<Compression>,
    #[serde(skip_serializing_if = "Option::is_none")]
    pub grouping: Option<Vec<Group>>,
    #[serde(skip_serializing_if = "Option::is_none")]
    pub royalty: Option<Royalty>,
    #[serde(skip_serializing_if = "Option::is_none")]
    pub creators: Option<Vec<Creator>>,
    pub ownership: Ownership,
    #[serde(skip_serializing_if = "Option::is_none")]
    pub uses: Option<Uses>,
    pub supply: Option<Supply>,
    pub mutable: bool,
}<|MERGE_RESOLUTION|>--- conflicted
+++ resolved
@@ -1,14 +1,8 @@
 #[cfg(feature = "sql_types")]
-<<<<<<< HEAD
-use crate::dao::generated::sea_orm_active_enums::{OwnerType, RoyaltyTargetType};
-=======
+use crate::dao::generated::sea_orm_active_enums::{ChainMutability, OwnerType, RoyaltyTargetType};
+
 use std::collections::BTreeMap;
-use crate::dao::sea_orm_active_enums::{OwnerType, RoyaltyTargetType, SpecificationAssetClass, SpecificationVersions};
-use blockbuster::token_metadata::state::TokenStandard;
-use mpl_bubblegum::state::metaplex_adapter::MetadataArgs;
-
-use crate::dao::sea_orm_active_enums::ChainMutability;
->>>>>>> 41940ddb
+
 use {
     serde::{Deserialize, Serialize},
     std::collections::HashMap,
@@ -86,7 +80,6 @@
 #[derive(PartialEq, Eq, Debug, Clone, Deserialize, Serialize)]
 pub struct MetadataMap(BTreeMap<String, serde_json::Value>);
 
-
 impl MetadataMap {
     pub fn new() -> Self {
         Self(BTreeMap::new())
@@ -155,7 +148,7 @@
     pub asset_hash: String,
     pub tree: String,
     pub seq: i64,
-    pub leaf_id: i64
+    pub leaf_id: i64,
 }
 
 pub type GroupKey = String;
