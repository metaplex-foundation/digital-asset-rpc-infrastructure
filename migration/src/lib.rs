pub use sea_orm_migration::prelude::*;

mod m20220101_000001_init;
mod m20221020_052135_add_asset_hashes;
mod m20221022_140350_add_creator_asset_unique_index;
mod m20221025_182127_remove_creator_error_unique_index;
mod m20221026_155220_add_bg_tasks;
mod m20221104_094327_add_backfiller_failed;
mod m20221114_173041_add_collection_info;
mod m20221115_165700_add_backfiller_locked;
mod m20221116_110500_add_backfiller_failed_and_locked_indeces;
mod m20230105_160722_drop_collection_info;
mod m20230106_051135_unique_groupings;
mod m20230131_140613_change_token_account_indexes;
mod m20230203_205959_improve_upsert_perf;
mod m20230224_093722_performance_improvements;
mod m20230310_162227_add_indexes_to_bg;
mod m20230317_121944_remove_indexes_for_perf;
mod m20230510_183736_add_indices_to_assets;
mod m20230516_185005_add_reindex_to_assets;
mod m20230526_120101_add_owner_delegate_sequence_number;
mod m20230601_120101_add_pnft_enum_val;
mod m20230615_120101_remove_asset_null_constraints;
mod m20230620_120101_add_was_decompressed;
mod m20230623_120101_add_leaf_sequence_number;
mod m20230712_120101_remove_asset_creators_null_constraints;
mod m20230720_120101_add_asset_grouping_verified;
mod m20230720_130101_remove_asset_grouping_null_constraints;
mod m20230724_120101_add_group_info_seq;
mod m20230726_013107_remove_not_null_constraint_from_group_value;
mod m20230918_182123_add_raw_name_symbol;
mod m20230919_072154_cl_audits;
mod m20231019_120101_add_seq_numbers_bgum_update_metadata;
mod m20231206_120101_remove_was_decompressed;
<<<<<<< HEAD
mod m20240117_120101_remove_creator_asset_unique_index;
=======
mod m20240104_203133_add_cl_audits_v2;
mod m20240104_203328_remove_cl_audits;
mod m20240116_130744_add_update_metadata_ix;

pub mod model;
>>>>>>> 62bb23c4

pub struct Migrator;

#[async_trait::async_trait]
impl MigratorTrait for Migrator {
    fn migrations() -> Vec<Box<dyn MigrationTrait>> {
        vec![
            Box::new(m20220101_000001_init::Migration),
            Box::new(m20221020_052135_add_asset_hashes::Migration),
            Box::new(m20221022_140350_add_creator_asset_unique_index::Migration),
            Box::new(m20221025_182127_remove_creator_error_unique_index::Migration),
            Box::new(m20221026_155220_add_bg_tasks::Migration),
            Box::new(m20221104_094327_add_backfiller_failed::Migration),
            Box::new(m20221114_173041_add_collection_info::Migration),
            Box::new(m20221115_165700_add_backfiller_locked::Migration),
            Box::new(m20221116_110500_add_backfiller_failed_and_locked_indeces::Migration),
            Box::new(m20230105_160722_drop_collection_info::Migration),
            Box::new(m20230106_051135_unique_groupings::Migration),
            Box::new(m20230131_140613_change_token_account_indexes::Migration),
            Box::new(m20230203_205959_improve_upsert_perf::Migration),
            Box::new(m20230224_093722_performance_improvements::Migration),
            Box::new(m20230310_162227_add_indexes_to_bg::Migration),
            Box::new(m20230317_121944_remove_indexes_for_perf::Migration),
            Box::new(m20230510_183736_add_indices_to_assets::Migration),
            Box::new(m20230516_185005_add_reindex_to_assets::Migration),
            Box::new(m20230526_120101_add_owner_delegate_sequence_number::Migration),
            Box::new(m20230601_120101_add_pnft_enum_val::Migration),
            Box::new(m20230615_120101_remove_asset_null_constraints::Migration),
            Box::new(m20230620_120101_add_was_decompressed::Migration),
            Box::new(m20230623_120101_add_leaf_sequence_number::Migration),
            Box::new(m20230712_120101_remove_asset_creators_null_constraints::Migration),
            Box::new(m20230720_120101_add_asset_grouping_verified::Migration),
            Box::new(m20230720_130101_remove_asset_grouping_null_constraints::Migration),
            Box::new(m20230724_120101_add_group_info_seq::Migration),
            Box::new(m20230726_013107_remove_not_null_constraint_from_group_value::Migration),
            Box::new(m20230918_182123_add_raw_name_symbol::Migration),
            Box::new(m20230919_072154_cl_audits::Migration),
            Box::new(m20231019_120101_add_seq_numbers_bgum_update_metadata::Migration),
            Box::new(m20231206_120101_remove_was_decompressed::Migration),
<<<<<<< HEAD
            Box::new(m20240117_120101_remove_creator_asset_unique_index::Migration),
=======
            Box::new(m20240104_203133_add_cl_audits_v2::Migration),
            Box::new(m20240104_203328_remove_cl_audits::Migration),
            Box::new(m20240116_130744_add_update_metadata_ix::Migration),
>>>>>>> 62bb23c4
        ]
    }
}<|MERGE_RESOLUTION|>--- conflicted
+++ resolved
@@ -32,15 +32,12 @@
 mod m20230919_072154_cl_audits;
 mod m20231019_120101_add_seq_numbers_bgum_update_metadata;
 mod m20231206_120101_remove_was_decompressed;
-<<<<<<< HEAD
-mod m20240117_120101_remove_creator_asset_unique_index;
-=======
 mod m20240104_203133_add_cl_audits_v2;
 mod m20240104_203328_remove_cl_audits;
 mod m20240116_130744_add_update_metadata_ix;
+mod m20240117_120101_remove_creator_asset_unique_index;
 
 pub mod model;
->>>>>>> 62bb23c4
 
 pub struct Migrator;
 
@@ -80,13 +77,10 @@
             Box::new(m20230919_072154_cl_audits::Migration),
             Box::new(m20231019_120101_add_seq_numbers_bgum_update_metadata::Migration),
             Box::new(m20231206_120101_remove_was_decompressed::Migration),
-<<<<<<< HEAD
             Box::new(m20240117_120101_remove_creator_asset_unique_index::Migration),
-=======
             Box::new(m20240104_203133_add_cl_audits_v2::Migration),
             Box::new(m20240104_203328_remove_cl_audits::Migration),
             Box::new(m20240116_130744_add_update_metadata_ix::Migration),
->>>>>>> 62bb23c4
         ]
     }
 }