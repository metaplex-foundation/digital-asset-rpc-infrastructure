pub use sea_orm_migration::prelude::*;

mod m20220101_000001_init;
mod m20221020_052135_add_asset_hashes;
mod m20221022_140350_add_creator_asset_unique_index;
mod m20221025_182127_remove_creator_error_unique_index;
mod m20221026_155220_add_bg_tasks;
mod m20221104_094327_add_backfiller_failed;
mod m20221114_173041_add_collection_info;
mod m20221115_165700_add_backfiller_locked;
mod m20221116_110500_add_backfiller_failed_and_locked_indeces;
mod m20230105_160722_drop_collection_info;
mod m20230106_051135_unique_groupings;
mod m20230131_140613_change_token_account_indexes;
mod m20230203_205959_improve_upsert_perf;
mod m20230224_093722_performance_improvements;
mod m20230310_162227_add_indexes_to_bg;
mod m20230317_121944_remove_indexes_for_perf;
mod m20230510_183736_add_indices_to_assets;
mod m20230516_185005_add_reindex_to_assets;
mod m20230526_120101_add_owner_delegate_sequence_number;
mod m20230601_120101_add_pnft_enum_val;
mod m20230615_120101_remove_asset_null_constraints;
mod m20230620_120101_add_was_decompressed;
mod m20230623_120101_add_leaf_sequence_number;
mod m20230712_120101_remove_asset_creators_null_constraints;
mod m20230720_120101_add_asset_grouping_verified;
mod m20230720_130101_remove_asset_grouping_null_constraints;
mod m20230724_120101_add_group_info_seq;
mod m20230726_013107_remove_not_null_constraint_from_group_value;
mod m20230918_182123_add_raw_name_symbol;
mod m20230919_072154_cl_audits;
mod m20231019_120101_add_seq_numbers_bgum_update_metadata;
mod m20231118_174007_add_compressed_data;
mod m20231122_191039_create_merkle_tree_table;
mod m20231206_120101_remove_was_decompressed;
mod m20240206_175504_create_acccounts_table;
<<<<<<< HEAD
mod m20240509_213421_add_character_history_table;


=======
mod m20240522_085331_create_compressed_data_changelog_table;
>>>>>>> eccf5ef2

pub struct Migrator;

#[async_trait::async_trait]
impl MigratorTrait for Migrator {
    fn migrations() -> Vec<Box<dyn MigrationTrait>> {
        vec![
            Box::new(m20220101_000001_init::Migration),
            Box::new(m20221020_052135_add_asset_hashes::Migration),
            Box::new(m20221022_140350_add_creator_asset_unique_index::Migration),
            Box::new(m20221025_182127_remove_creator_error_unique_index::Migration),
            Box::new(m20221026_155220_add_bg_tasks::Migration),
            Box::new(m20221104_094327_add_backfiller_failed::Migration),
            Box::new(m20221114_173041_add_collection_info::Migration),
            Box::new(m20221115_165700_add_backfiller_locked::Migration),
            Box::new(m20221116_110500_add_backfiller_failed_and_locked_indeces::Migration),
            Box::new(m20230105_160722_drop_collection_info::Migration),
            Box::new(m20230106_051135_unique_groupings::Migration),
            Box::new(m20230131_140613_change_token_account_indexes::Migration),
            Box::new(m20230203_205959_improve_upsert_perf::Migration),
            Box::new(m20230224_093722_performance_improvements::Migration),
            Box::new(m20230310_162227_add_indexes_to_bg::Migration),
            Box::new(m20230317_121944_remove_indexes_for_perf::Migration),
            Box::new(m20230510_183736_add_indices_to_assets::Migration),
            Box::new(m20230516_185005_add_reindex_to_assets::Migration),
            Box::new(m20230526_120101_add_owner_delegate_sequence_number::Migration),
            Box::new(m20230601_120101_add_pnft_enum_val::Migration),
            Box::new(m20230615_120101_remove_asset_null_constraints::Migration),
            Box::new(m20230620_120101_add_was_decompressed::Migration),
            Box::new(m20230623_120101_add_leaf_sequence_number::Migration),
            Box::new(m20230712_120101_remove_asset_creators_null_constraints::Migration),
            Box::new(m20230720_120101_add_asset_grouping_verified::Migration),
            Box::new(m20230720_130101_remove_asset_grouping_null_constraints::Migration),
            Box::new(m20230724_120101_add_group_info_seq::Migration),
            Box::new(m20230726_013107_remove_not_null_constraint_from_group_value::Migration),
            Box::new(m20230918_182123_add_raw_name_symbol::Migration),
            Box::new(m20230919_072154_cl_audits::Migration),
            Box::new(m20231019_120101_add_seq_numbers_bgum_update_metadata::Migration),
            Box::new(m20231118_174007_add_compressed_data::Migration),
            Box::new(m20231122_191039_create_merkle_tree_table::Migration),
            Box::new(m20231206_120101_remove_was_decompressed::Migration),
            Box::new(m20240206_175504_create_acccounts_table::Migration),
<<<<<<< HEAD
            Box::new(m20240509_213421_add_character_history_table::Migration),
=======
            Box::new(m20240522_085331_create_compressed_data_changelog_table::Migration),
>>>>>>> eccf5ef2
        ]
    }
}<|MERGE_RESOLUTION|>--- conflicted
+++ resolved
@@ -35,13 +35,8 @@
 mod m20231122_191039_create_merkle_tree_table;
 mod m20231206_120101_remove_was_decompressed;
 mod m20240206_175504_create_acccounts_table;
-<<<<<<< HEAD
 mod m20240509_213421_add_character_history_table;
-
-
-=======
 mod m20240522_085331_create_compressed_data_changelog_table;
->>>>>>> eccf5ef2
 
 pub struct Migrator;
 
@@ -84,11 +79,8 @@
             Box::new(m20231122_191039_create_merkle_tree_table::Migration),
             Box::new(m20231206_120101_remove_was_decompressed::Migration),
             Box::new(m20240206_175504_create_acccounts_table::Migration),
-<<<<<<< HEAD
             Box::new(m20240509_213421_add_character_history_table::Migration),
-=======
             Box::new(m20240522_085331_create_compressed_data_changelog_table::Migration),
->>>>>>> eccf5ef2
         ]
     }
 }