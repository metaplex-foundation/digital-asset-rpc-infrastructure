pub use sea_orm_migration::prelude::*;

mod m20220101_000001_init;
mod m20221020_052135_add_asset_hashes;
mod m20221022_140350_add_creator_asset_unique_index;
mod m20221025_182127_remove_creator_error_unique_index;
mod m20221026_155220_add_bg_tasks;
mod m20221104_094327_add_backfiller_failed;
mod m20221114_173041_add_collection_info;
mod m20221115_165700_add_backfiller_locked;
mod m20221116_110500_add_backfiller_failed_and_locked_indeces;
mod m20230105_160722_drop_collection_info;
mod m20230106_051135_unique_groupings;
mod m20230131_140613_change_token_account_indexes;
mod m20230203_205959_improve_upsert_perf;
mod m20230224_093722_performance_improvements;
mod m20230310_162227_add_indexes_to_bg;
mod m20230317_121944_remove_indexes_for_perf;
mod m20230510_183736_add_indices_to_assets;
mod m20230516_185005_add_reindex_to_assets;
mod m20230526_120101_add_owner_delegate_sequence_number;
mod m20230601_120101_add_pnft_enum_val;
mod m20230615_120101_remove_asset_null_constraints;
mod m20230620_120101_add_was_decompressed;
mod m20230623_120101_add_leaf_sequence_number;
mod m20230712_120101_remove_asset_creators_null_constraints;
mod m20230720_120101_add_asset_grouping_verified;
mod m20230720_130101_remove_asset_grouping_null_constraints;
mod m20230724_120101_add_group_info_seq;
mod m20230726_013107_remove_not_null_constraint_from_group_value;
mod m20230918_182123_add_raw_name_symbol;
mod m20230919_072154_cl_audits;
<<<<<<< HEAD
mod m20240104_203133_add_cl_audits_v2;
mod m20240104_203328_remove_cl_audits;
=======
mod m20231019_120101_add_seq_numbers_bgum_update_metadata;
mod m20231206_120101_remove_was_decompressed;
>>>>>>> c572af92

pub struct Migrator;

#[async_trait::async_trait]
impl MigratorTrait for Migrator {
    fn migrations() -> Vec<Box<dyn MigrationTrait>> {
        vec![
            Box::new(m20220101_000001_init::Migration),
            Box::new(m20221020_052135_add_asset_hashes::Migration),
            Box::new(m20221022_140350_add_creator_asset_unique_index::Migration),
            Box::new(m20221025_182127_remove_creator_error_unique_index::Migration),
            Box::new(m20221026_155220_add_bg_tasks::Migration),
            Box::new(m20221104_094327_add_backfiller_failed::Migration),
            Box::new(m20221114_173041_add_collection_info::Migration),
            Box::new(m20221115_165700_add_backfiller_locked::Migration),
            Box::new(m20221116_110500_add_backfiller_failed_and_locked_indeces::Migration),
            Box::new(m20230105_160722_drop_collection_info::Migration),
            Box::new(m20230106_051135_unique_groupings::Migration),
            Box::new(m20230131_140613_change_token_account_indexes::Migration),
            Box::new(m20230203_205959_improve_upsert_perf::Migration),
            Box::new(m20230224_093722_performance_improvements::Migration),
            Box::new(m20230310_162227_add_indexes_to_bg::Migration),
            Box::new(m20230317_121944_remove_indexes_for_perf::Migration),
            Box::new(m20230510_183736_add_indices_to_assets::Migration),
            Box::new(m20230516_185005_add_reindex_to_assets::Migration),
            Box::new(m20230526_120101_add_owner_delegate_sequence_number::Migration),
            Box::new(m20230601_120101_add_pnft_enum_val::Migration),
            Box::new(m20230615_120101_remove_asset_null_constraints::Migration),
            Box::new(m20230620_120101_add_was_decompressed::Migration),
            Box::new(m20230623_120101_add_leaf_sequence_number::Migration),
            Box::new(m20230712_120101_remove_asset_creators_null_constraints::Migration),
            Box::new(m20230720_120101_add_asset_grouping_verified::Migration),
            Box::new(m20230720_130101_remove_asset_grouping_null_constraints::Migration),
            Box::new(m20230724_120101_add_group_info_seq::Migration),
            Box::new(m20230726_013107_remove_not_null_constraint_from_group_value::Migration),
            Box::new(m20230918_182123_add_raw_name_symbol::Migration),
            Box::new(m20230919_072154_cl_audits::Migration),
<<<<<<< HEAD
            Box::new(m20240104_203133_add_cl_audits_v2::Migration),
            Box::new(m20240104_203328_remove_cl_audits::Migration),
=======
            Box::new(m20231019_120101_add_seq_numbers_bgum_update_metadata::Migration),
            Box::new(m20231206_120101_remove_was_decompressed::Migration),
>>>>>>> c572af92
        ]
    }
}<|MERGE_RESOLUTION|>--- conflicted
+++ resolved
@@ -30,13 +30,10 @@
 mod m20230726_013107_remove_not_null_constraint_from_group_value;
 mod m20230918_182123_add_raw_name_symbol;
 mod m20230919_072154_cl_audits;
-<<<<<<< HEAD
+mod m20231019_120101_add_seq_numbers_bgum_update_metadata;
+mod m20231206_120101_remove_was_decompressed;
 mod m20240104_203133_add_cl_audits_v2;
 mod m20240104_203328_remove_cl_audits;
-=======
-mod m20231019_120101_add_seq_numbers_bgum_update_metadata;
-mod m20231206_120101_remove_was_decompressed;
->>>>>>> c572af92
 
 pub struct Migrator;
 
@@ -74,13 +71,10 @@
             Box::new(m20230726_013107_remove_not_null_constraint_from_group_value::Migration),
             Box::new(m20230918_182123_add_raw_name_symbol::Migration),
             Box::new(m20230919_072154_cl_audits::Migration),
-<<<<<<< HEAD
+            Box::new(m20231019_120101_add_seq_numbers_bgum_update_metadata::Migration),
+            Box::new(m20231206_120101_remove_was_decompressed::Migration),
             Box::new(m20240104_203133_add_cl_audits_v2::Migration),
             Box::new(m20240104_203328_remove_cl_audits::Migration),
-=======
-            Box::new(m20231019_120101_add_seq_numbers_bgum_update_metadata::Migration),
-            Box::new(m20231206_120101_remove_was_decompressed::Migration),
->>>>>>> c572af92
         ]
     }
 }