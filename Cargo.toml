[workspace]
members = [
  "bubblegum",
  "blockbuster",
  "core",
  "das_api",
  "digital_asset_types",
  "integration_tests",
  "metaplex-rpc-proxy",
  "metadata_json",
  "migration",
  "nft_ingester",
  "ops",
  "grpc-ingest",
  "program_transformers",
  "tools/acc_forwarder",
  "tools/bgtask_creator",
  "tools/fetch_trees",
  "tools/load_generation",
  "tools/tree-status",
  "tools/txn_forwarder",
]
resolver = "2"

[workspace.package]
edition = "2021"
publish = false
repository = "https://github.com/metaplex-foundation/digital-asset-rpc-infrastructure"
version = "0.7.2"

[workspace.dependencies]

anchor-client = "0.29.0"
anchor-lang = "0.29.0"
anyhow = "1.0.75"
async-std = "1.0.0"
async-stream = "0.3.5"
async-trait = "0.1.60"
atty = "0.2.14"
backon = "0.4.1"
blockbuster = { path = "blockbuster" }
borsh = "~0.10.3"
borsh-derive = "~0.10.3"
bs58 = "0.4.0"
bytemuck = { version = "1.14.0", features = ["derive"] }
cadence = "0.29.0"
cadence-macros = "0.29.0"
cargo-lock = "9.0.0"
chrono = "0.4.19"
clap = "4.2.2"
das-core = { path = "core" }
<<<<<<< HEAD
das-metadata-json = { path = "metadata_json" }
das-backfill = { path = "backfill" }
=======
das-bubblegum = { path = "bubblegum" }
>>>>>>> 99b59c0b
das_api = { path = "das_api" }
derive_more = { version = "0.99.17" }
digital_asset_types = { path = "digital_asset_types" }
enum-iterator = "1.2.0"
enum-iterator-derive = "1.1.0"
env_logger = "0.10.0"
fake = "2.5.0"
figment = "0.10.8"
flatbuffers = "23.1.21"
function_name = "0.3.0"
futures = "0.3.28"
git-version = "0.3.5"
heck = "0.5.0"
hex = "0.4.3"
hyper = "0.14.23"
indexmap = "1.9.3"
indicatif = "0.17.5"
insta = "1.34.0"
itertools = "0.10.1"
json5 = "0.4.1"
jsonpath_lib = "0.3.0"
jsonrpsee = "0.16.2"
jsonrpsee-core = "0.16.2"
lazy_static = "1.4.0"
log = "0.4.17"
lru = "0.12.3"
metrics = "0.20.1"
migration = { path = "migration" }
mime_guess = "2.0.4"
mpl-bubblegum = "1.4.0"
mpl-core = { version = "0.8.0-beta.1", features = ["serde"] }
mpl-token-metadata = "4.1.1"
nft_ingester = { path = "nft_ingester" }
num-derive = "0.3.3"
num-traits = "0.2.15"
once_cell = "1.19.0"
open-rpc-derive = "0.0.4"
open-rpc-schema = "0.0.4"
opentelemetry = "0.21.0"
opentelemetry-jaeger = "0.20.0"
opentelemetry_sdk = "0.21.1"
plerkle_messenger = "1.6.0"
plerkle_serialization = "1.8.0"
program_transformers = { path = "program_transformers" }
prometheus = "0.13.3"
proxy-wasm = "0.2.0"
rand = "0.8.5"
redis = "0.25.3"
regex = "1.6.0"
reqwest = "0.11.13"
rust-crypto = "0.2.36"
schemars = "0.8.6"
schemars_derive = "0.8.6"
sea-orm = "0.10.6"
sea-orm-migration = "0.10.6"
sea-query = "0.28.1"
serde = "1.0.137"
serde_json = "1.0.81"
serde_yaml = "0.9.34"
serial_test = "2.0.0"
solana-account-decoder = "~1.18"
solana-client = "~1.18"
solana-geyser-plugin-interface = "~1.18"
solana-program = "~1.18"
solana-sdk = "~1.18"
solana-transaction-status = "~1.18"
solana-zk-token-sdk = "1.17.16"
spl-account-compression = "0.4.0"
spl-associated-token-account = ">= 1.1.3, < 3.0"
spl-concurrent-merkle-tree = "0.2.0"
spl-noop = "0.2.0"
spl-pod = { version = "0.1.0", features = ["serde-traits"] }
spl-token = ">= 3.5.0, < 5.0"
spl-token-2022 = { version = "1.0", features = ["no-entrypoint"] }
spl-token-group-interface = "0.1.0"
spl-token-metadata-interface = "0.2.0"
sha3 = "0.10.8"
sqlx = "0.6.2"
stretto = "0.8.4"
thiserror = "1.0.31"
tokio = "1.30.0"
tokio-stream = "0.1.14"
topograph = { version = "0.4.0", features = [
  "tokio",
], git = "https://github.com/ray-kast/topograph", branch = "v0.4-wip" }
tower = "0.4.13"
tower-http = "0.3.5"
tracing = "0.1.35"
tracing-opentelemetry = "0.22.0"
tracing-subscriber = "0.3.16"
txn_forwarder = { path = "tools/txn_forwarder" }
url = "2.3.1"
vergen = "8.2.1"
wasi = "0.7.0"
wasm-bindgen = "0.2.83"
yellowstone-grpc-client = { git = "https://github.com/rpcpool/yellowstone-grpc.git", tag = "v1.15.1+solana.1.18.22" } # tag is geyser plugin
yellowstone-grpc-proto = { git = "https://github.com/rpcpool/yellowstone-grpc.git", tag = "v1.15.1+solana.1.18.22" } # tag is geyser plugin
yellowstone-grpc-tools = { git = "https://github.com/rpcpool/yellowstone-grpc.git", tag = "v1.15.1+solana.1.18.22", default-features = false } # tag is geyser plugin

[workspace.lints.clippy]
clone_on_ref_ptr = "deny"
missing_const_for_fn = "deny"
trivially_copy_pass_by_ref = "deny"

[profile.release]
codegen-units = 1
lto = true<|MERGE_RESOLUTION|>--- conflicted
+++ resolved
@@ -49,12 +49,8 @@
 chrono = "0.4.19"
 clap = "4.2.2"
 das-core = { path = "core" }
-<<<<<<< HEAD
 das-metadata-json = { path = "metadata_json" }
-das-backfill = { path = "backfill" }
-=======
 das-bubblegum = { path = "bubblegum" }
->>>>>>> 99b59c0b
 das_api = { path = "das_api" }
 derive_more = { version = "0.99.17" }
 digital_asset_types = { path = "digital_asset_types" }
