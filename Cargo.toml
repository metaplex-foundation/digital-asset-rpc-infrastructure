--- conflicted
+++ resolved
@@ -13,14 +13,6 @@
   "tools/tree-status",
   "tools/txn_forwarder",
 ]
-<<<<<<< HEAD
-exclude = [
-  # "das_api",
-  "migration",
-  "metaplex_program_library",
-  "solana_program_library",
-]
-=======
 
 [workspace.package]
 version = "0.7.2"
@@ -35,7 +27,8 @@
 async-std = "1.0.0"
 async-trait = "0.1.60"
 base64 = "0.21.0"
-blockbuster = "=0.9.0-beta.5"
+blockbuster = { version = "0.9.0-beta.5", git = "https://github.com/Honeycomb-Protocol/blockbuster.git", branch = "beta" }
+hpl-compression = "0.1.8-beta.9"
 borsh = "~0.10.3"
 bs58 = "0.4.0"
 cadence = "0.29.0"
@@ -119,7 +112,6 @@
 clone_on_ref_ptr = "deny"
 missing_const_for_fn = "deny"
 trivially_copy_pass_by_ref = "deny"
->>>>>>> c572af92
 
 [profile.release]
 lto = true
