--- conflicted
+++ resolved
@@ -8,22 +8,14 @@
         AccountInfo, DownloadMetadataNotifier,
     },
     blockbuster::programs::token_account::TokenProgramAccount,
-<<<<<<< HEAD
-    digital_asset_types::dao::{token_accounts, tokens},
+    digital_asset_types::dao::{
+        token_accounts,
+        tokens::{self},
+    },
     sea_orm::{
         entity::ActiveValue,
-        sea_query::query::OnConflict,
-        sea_query::{Alias, Condition, Expr},
+        sea_query::{query::OnConflict, Alias, Condition, Expr},
         ConnectionTrait, DatabaseConnection, EntityTrait, Statement, TransactionTrait,
-=======
-    digital_asset_types::dao::{
-        token_accounts,
-        tokens::{self, IsNonFungible},
-    },
-    sea_orm::{
-        entity::ActiveValue, query::QueryTrait, sea_query::query::OnConflict, ConnectionTrait,
-        DatabaseConnection, DbBackend, EntityTrait, TransactionTrait,
->>>>>>> a464fd3e
     },
     solana_sdk::program_option::COption,
     spl_token::state::AccountState,
@@ -185,52 +177,23 @@
                         )
                         .to_owned(),
                 )
-<<<<<<< HEAD
                 .exec_without_returning(&txn)
                 .await?;
 
-            if ta.amount == 1 {
-=======
-                .build(DbBackend::Postgres);
-            query.sql = format!(
-                "{} WHERE excluded.slot_updated > token_accounts.slot_updated",
-                query.sql
-            );
-            db.execute(query).await?;
-
-            let token = tokens::Entity::find_by_id(mint.clone()).one(db).await?;
-
-            let is_non_fungible = token.map(|t| t.is_non_fungible()).unwrap_or(false);
-
-            if is_non_fungible {
-                let txn = db.begin().await?;
-
->>>>>>> a464fd3e
-                upsert_assets_token_account_columns(
-                    AssetTokenAccountColumns {
-                        mint: mint.clone(),
-                        owner: Some(owner.clone()),
-                        frozen,
-                        delegate,
-<<<<<<< HEAD
-                        slot_updated_token_account: Some(account_info.slot as i64),
-=======
-                        slot_updated_token_account: Some(slot),
->>>>>>> a464fd3e
-                    },
-                    &txn,
-                )
-                .await?;
-<<<<<<< HEAD
-            }
+            upsert_assets_token_account_columns(
+                AssetTokenAccountColumns {
+                    mint: mint.clone(),
+                    owner: Some(owner.clone()),
+                    frozen,
+                    delegate,
+                    slot_updated_token_account: Some(slot),
+                },
+                &txn,
+            )
+            .await?;
 
             txn.commit().await?;
-=======
-
-                txn.commit().await?;
-            }
-
->>>>>>> a464fd3e
+
             Ok(())
         }
         TokenProgramAccount::Mint(m) => {
@@ -242,6 +205,7 @@
                 COption::Some(d) => Some(d.to_bytes().to_vec()),
                 COption::None => None,
             };
+
             let model = tokens::ActiveModel {
                 mint: ActiveValue::Set(account_key.clone()),
                 token_program: ActiveValue::Set(account_owner),
@@ -342,37 +306,14 @@
                         )
                         .to_owned(),
                 )
-<<<<<<< HEAD
                 .exec_without_returning(&txn)
                 .await?;
-
-            upsert_assets_mint_account_columns(
-                AssetMintAccountColumns {
-                    mint: account_key.clone(),
-                    supply_mint: Some(account_key),
-                    supply: m.supply.into(),
-                    slot_updated_mint_account: account_info.slot,
-                },
-                &txn,
-            )
-            .await?;
-
-            txn.commit().await?;
-=======
-                .build(DbBackend::Postgres);
-            query.sql = format!(
-                "{} WHERE excluded.slot_updated >= tokens.slot_updated",
-                query.sql
-            );
-            db.execute(query).await?;
-
-            let txn = db.begin().await?;
->>>>>>> a464fd3e
 
             upsert_assets_mint_account_columns(
                 AssetMintAccountColumns {
                     mint: account_key.clone(),
                     supply: m.supply.into(),
+                    decimals: m.decimals,
                     slot_updated_mint_account: slot,
                     extensions: None,
                 },
