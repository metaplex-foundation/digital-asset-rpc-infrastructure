--- conflicted
+++ resolved
@@ -22,11 +22,8 @@
         entity::EntityTrait, query::Select, ConnectionTrait, DatabaseConnection, DbErr,
         SqlxPostgresConnector, TransactionTrait,
     },
-<<<<<<< HEAD
     serde::Deserialize,
-=======
     serde_json::{Map, Value},
->>>>>>> 3e4fb88b
     solana_sdk::{instruction::CompiledInstruction, pubkey::Pubkey, signature::Signature},
     solana_transaction_status::InnerInstructions,
     sqlx::PgPool,
