--- conflicted
+++ resolved
@@ -53,36 +53,6 @@
     pub meta_inner_instructions: Vec<InnerInstructions>,
 }
 
-<<<<<<< HEAD
-#[derive(Debug, Clone, PartialEq, Eq, Serialize, Deserialize)]
-pub struct DownloadMetadataInfo {
-    asset_data_id: Vec<u8>,
-    uri: String,
-}
-
-impl DownloadMetadataInfo {
-    pub fn new(asset_data_id: Vec<u8>, uri: String) -> Self {
-        Self {
-            asset_data_id,
-            uri: uri.trim().replace('\0', ""),
-        }
-    }
-
-    pub fn into_inner(self) -> (Vec<u8>, String) {
-        (self.asset_data_id, self.uri)
-    }
-}
-
-pub type DownloadMetadataNotifier = Box<
-    dyn Fn(
-            DownloadMetadataInfo,
-        ) -> BoxFuture<'static, Result<(), Box<dyn std::error::Error + Send + Sync>>>
-        + Sync
-        + Send,
->;
-
-=======
->>>>>>> 138bf2ed
 pub struct ProgramTransformer {
     storage: DatabaseConnection,
     download_metadata_notifier: DownloadMetadataNotifier,
