use {
    super::IsNonFungibeFromTokenStandard,
    crate::{
        asset_upserts::{
            upsert_assets_metadata_account_columns, upsert_assets_mint_account_columns,
            upsert_assets_token_account_columns, AssetMetadataAccountColumns,
            AssetMintAccountColumns, AssetTokenAccountColumns,
        },
        error::{ProgramTransformerError, ProgramTransformerResult},
        find_model_with_retry, DownloadMetadataInfo,
    },
    blockbuster::token_metadata::{
        accounts::{MasterEdition, Metadata},
        types::TokenStandard,
    },
    digital_asset_types::{
        dao::{
            asset, asset_authority, asset_creators, asset_data, asset_grouping,
            asset_v1_account_attachments,
            sea_orm_active_enums::{
                ChainMutability, Mutability, OwnerType, SpecificationAssetClass,
                SpecificationVersions, V1AccountAttachments,
            },
            token_accounts,
            tokens::{self},
        },
        json::ChainDataV1,
    },
    sea_orm::{
        entity::{ActiveValue, EntityTrait},
<<<<<<< HEAD
        query::{JsonValue, QueryTrait},
        sea_query::query::OnConflict,
        ColumnTrait, ConnectionTrait, DbBackend, DbErr, Order, QueryFilter, QueryOrder, Statement,
        TransactionTrait,
=======
        query::JsonValue,
        sea_query::{query::OnConflict, Alias, Expr},
        Condition, ConnectionTrait, Statement, TransactionTrait,
>>>>>>> 7b7c0a8f
    },
    solana_sdk::pubkey,
    solana_sdk::pubkey::Pubkey,
    sqlx::types::Decimal,
    tracing::warn,
};

pub async fn burn_v1_asset<T: ConnectionTrait + TransactionTrait>(
    conn: &T,
    id: Pubkey,
    slot: u64,
) -> ProgramTransformerResult<()> {
    let slot_i = slot as i64;
    let model = asset::ActiveModel {
        id: ActiveValue::Set(id.to_bytes().to_vec()),
        slot_updated: ActiveValue::Set(Some(slot_i)),
        burnt: ActiveValue::Set(true),
        ..Default::default()
    };

    asset::Entity::insert(model)
        .on_conflict(
            OnConflict::columns([asset::Column::Id])
                .update_columns([asset::Column::SlotUpdated, asset::Column::Burnt])
                .action_cond_where(
                    Condition::all()
                        .add(
                            Expr::tbl(Alias::new("excluded"), asset::Column::Burnt)
                                .ne(Expr::tbl(asset::Entity, asset::Column::Burnt)),
                        )
                        .add(Expr::tbl(asset::Entity, asset::Column::SlotUpdated).lte(slot_i)),
                )
                .to_owned(),
        )
        .exec_without_returning(conn)
        .await?;

    Ok(())
}

static WSOL_PUBKEY: pubkey::Pubkey = pubkey!("So11111111111111111111111111111111111111112");
const RETRY_INTERVALS: &[u64] = &[0, 5, 10];

pub async fn index_and_fetch_mint_data<T: ConnectionTrait + TransactionTrait>(
    conn: &T,
    mint_pubkey_vec: Vec<u8>,
) -> ProgramTransformerResult<Option<tokens::Model>> {
    // Gets the token and token account for the mint to populate the asset.
    // This is required when the token and token account are indexed, but not the metadata account.
    // If the metadata account is indexed, then the token and ta ingester will update the asset with the correct data.
    let token: Option<tokens::Model> = find_model_with_retry(
        conn,
        "token",
        &tokens::Entity::find_by_id(mint_pubkey_vec.clone()),
        RETRY_INTERVALS,
    )
    .await?;

    if let Some(token) = token {
        upsert_assets_mint_account_columns(
            AssetMintAccountColumns {
                mint: mint_pubkey_vec.clone(),
                supply: token.supply,
                slot_updated_mint_account: token.slot_updated,
                extensions: token.extensions.clone(),
            },
            conn,
        )
        .await
        .map_err(|db_err| ProgramTransformerError::AssetIndexError(db_err.to_string()))?;
        Ok(Some(token))
    } else {
        warn!(
            target: "Mint not found",
            "Mint not found in 'tokens' table for mint {}",
            bs58::encode(&mint_pubkey_vec).into_string()
        );
        Ok(None)
    }
}

async fn index_token_account_data<T: ConnectionTrait + TransactionTrait>(
    conn: &T,
    mint_pubkey_vec: Vec<u8>,
) -> ProgramTransformerResult<()> {
    let token_account: Option<token_accounts::Model> = find_model_with_retry(
        conn,
        "token_accounts",
        &token_accounts::Entity::find()
            .filter(token_accounts::Column::Mint.eq(mint_pubkey_vec.clone()))
            .filter(token_accounts::Column::Amount.gt(0))
            .order_by(token_accounts::Column::SlotUpdated, Order::Desc),
        RETRY_INTERVALS,
    )
    .await
    .map_err(|e: DbErr| ProgramTransformerError::DatabaseError(e.to_string()))?;

    if let Some(token_account) = token_account {
        upsert_assets_token_account_columns(
            AssetTokenAccountColumns {
                mint: mint_pubkey_vec.clone(),
                owner: Some(token_account.owner),
                delegate: token_account.delegate,
                frozen: token_account.frozen,
                slot_updated_token_account: Some(token_account.slot_updated),
            },
            conn,
        )
        .await
        .map_err(|db_err| ProgramTransformerError::AssetIndexError(db_err.to_string()))?;
    } else {
        warn!(
            target: "Account not found",
            "Token acc not found in 'token-accounts' table for mint {}",
            bs58::encode(&mint_pubkey_vec).into_string()
        );
    }

    Ok(())
}

pub async fn save_v1_asset<T: ConnectionTrait + TransactionTrait>(
    conn: &T,
    metadata: &Metadata,
    slot: u64,
) -> ProgramTransformerResult<Option<DownloadMetadataInfo>> {
    let metadata = metadata.clone();
    let mint_pubkey = metadata.mint;
    let mint_pubkey_array = mint_pubkey.to_bytes();
    let mint_pubkey_vec = mint_pubkey_array.to_vec();

    let (edition_attachment_address, _) = MasterEdition::find_pda(&mint_pubkey);

    let authority = metadata.update_authority.to_bytes().to_vec();
    let slot_i = slot as i64;
    let uri = metadata.uri.trim().replace('\0', "");
    let _spec = SpecificationVersions::V1;
    let mut class = match metadata.token_standard {
        Some(TokenStandard::NonFungible) => SpecificationAssetClass::Nft,
        Some(TokenStandard::FungibleAsset) => SpecificationAssetClass::FungibleAsset,
        Some(TokenStandard::Fungible) => SpecificationAssetClass::FungibleToken,
        Some(TokenStandard::NonFungibleEdition) => SpecificationAssetClass::Nft,
        Some(TokenStandard::ProgrammableNonFungible) => SpecificationAssetClass::ProgrammableNft,
        Some(TokenStandard::ProgrammableNonFungibleEdition) => {
            SpecificationAssetClass::ProgrammableNft
        }
        _ => SpecificationAssetClass::Unknown,
    };
    let mut ownership_type = match class {
        SpecificationAssetClass::FungibleAsset => OwnerType::Token,
        SpecificationAssetClass::FungibleToken => OwnerType::Token,
        SpecificationAssetClass::Unknown => OwnerType::Unknown,
        _ => OwnerType::Single,
    };

    // Wrapped Solana is a special token that has supply 0 (infinite).
    // It's a fungible token with a metadata account, but without any token standard, meaning the code above will misabel it as an NFT.
    if mint_pubkey == WSOL_PUBKEY {
        class = SpecificationAssetClass::FungibleToken;
    }

    let token: Option<tokens::Model> =
        index_and_fetch_mint_data(conn, mint_pubkey_vec.clone()).await?;

    // get supply of token, default to 1 since most cases will be NFTs. Token mint ingester will properly set supply if token_result is None
    let supply = token.map(|t| t.supply).unwrap_or_else(|| Decimal::from(1));
    // Map unknown ownership types based on the supply.
    if ownership_type == OwnerType::Unknown {
        ownership_type = match supply {
            s if s == Decimal::from(1) => OwnerType::Single,
            s if s > Decimal::from(1) => OwnerType::Token,
            _ => OwnerType::Unknown,
        };
    };

    //Map specification asset class based on the supply.
    if class == SpecificationAssetClass::Unknown {
        class = match supply {
            s if s > Decimal::from(1) => SpecificationAssetClass::FungibleToken,
            _ => SpecificationAssetClass::Unknown,
        };
    };

    if (ownership_type == OwnerType::Single) | (ownership_type == OwnerType::Unknown) {
        index_token_account_data(conn, mint_pubkey_vec.clone()).await?;
    }

    let name = metadata.name.clone().into_bytes();
    let symbol = metadata.symbol.clone().into_bytes();
    let mut chain_data = ChainDataV1 {
        name: metadata.name.clone(),
        symbol: metadata.symbol.clone(),
        edition_nonce: metadata.edition_nonce,
        primary_sale_happened: metadata.primary_sale_happened,
        token_standard: metadata.token_standard,
        uses: metadata.uses,
    };
    chain_data.sanitize();
    let chain_data_json = serde_json::to_value(chain_data)
        .map_err(|e| ProgramTransformerError::DeserializationError(e.to_string()))?;
    let chain_mutability = match metadata.is_mutable {
        true => ChainMutability::Mutable,
        false => ChainMutability::Immutable,
    };
    let asset_data_model = asset_data::ActiveModel {
        chain_data_mutability: ActiveValue::Set(chain_mutability),
        chain_data: ActiveValue::Set(chain_data_json),
        metadata_url: ActiveValue::Set(uri.clone()),
        metadata: ActiveValue::Set(JsonValue::String("processing".to_string())),
        metadata_mutability: ActiveValue::Set(Mutability::Mutable),
        slot_updated: ActiveValue::Set(slot_i),
        reindex: ActiveValue::Set(Some(true)),
        id: ActiveValue::Set(mint_pubkey_vec.clone()),
        raw_name: ActiveValue::Set(Some(name.to_vec())),
        raw_symbol: ActiveValue::Set(Some(symbol.to_vec())),
        base_info_seq: ActiveValue::Set(Some(0)),
    };
    let txn = conn.begin().await?;

    let set_lock_timeout = "SET LOCAL lock_timeout = '1s';";
    let set_local_app_name =
        "SET LOCAL application_name = 'das::program_transformers::token_metadata::v1_asset';";
    let set_lock_timeout_stmt =
        Statement::from_string(txn.get_database_backend(), set_lock_timeout.to_string());
    let set_local_app_name_stmt =
        Statement::from_string(txn.get_database_backend(), set_local_app_name.to_string());
    txn.execute(set_lock_timeout_stmt).await?;
    txn.execute(set_local_app_name_stmt).await?;

    asset_data::Entity::insert(asset_data_model)
        .on_conflict(
            OnConflict::columns([asset_data::Column::Id])
                .update_columns([
                    asset_data::Column::ChainDataMutability,
                    asset_data::Column::ChainData,
                    asset_data::Column::MetadataUrl,
                    asset_data::Column::MetadataMutability,
                    asset_data::Column::SlotUpdated,
                    asset_data::Column::Reindex,
                    asset_data::Column::RawName,
                    asset_data::Column::RawSymbol,
                    asset_data::Column::BaseInfoSeq,
                ])
                .action_cond_where(
                    Condition::all()
                        .add(
                            Condition::any()
                                .add(
                                    Expr::tbl(
                                        Alias::new("excluded"),
                                        asset_data::Column::ChainDataMutability,
                                    )
                                    .ne(Expr::tbl(
                                        asset_data::Entity,
                                        asset_data::Column::ChainDataMutability,
                                    )),
                                )
                                .add(
                                    Expr::tbl(
                                        Alias::new("excluded"),
                                        asset_data::Column::ChainData,
                                    )
                                    .ne(Expr::tbl(
                                        asset_data::Entity,
                                        asset_data::Column::ChainData,
                                    )),
                                )
                                .add(
                                    Expr::tbl(
                                        Alias::new("excluded"),
                                        asset_data::Column::MetadataUrl,
                                    )
                                    .ne(Expr::tbl(
                                        asset_data::Entity,
                                        asset_data::Column::MetadataUrl,
                                    )),
                                )
                                .add(
                                    Expr::tbl(
                                        Alias::new("excluded"),
                                        asset_data::Column::MetadataMutability,
                                    )
                                    .ne(Expr::tbl(
                                        asset_data::Entity,
                                        asset_data::Column::MetadataMutability,
                                    )),
                                )
                                .add(
                                    Expr::tbl(Alias::new("excluded"), asset_data::Column::Reindex)
                                        .ne(Expr::tbl(
                                            asset_data::Entity,
                                            asset_data::Column::Reindex,
                                        )),
                                )
                                .add(
                                    Expr::tbl(Alias::new("excluded"), asset_data::Column::RawName)
                                        .ne(Expr::tbl(
                                            asset_data::Entity,
                                            asset_data::Column::RawName,
                                        )),
                                )
                                .add(
                                    Expr::tbl(
                                        Alias::new("excluded"),
                                        asset_data::Column::RawSymbol,
                                    )
                                    .ne(Expr::tbl(
                                        asset_data::Entity,
                                        asset_data::Column::RawSymbol,
                                    )),
                                )
                                .add(
                                    Expr::tbl(
                                        Alias::new("excluded"),
                                        asset_data::Column::BaseInfoSeq,
                                    )
                                    .ne(Expr::tbl(
                                        asset_data::Entity,
                                        asset_data::Column::BaseInfoSeq,
                                    )),
                                ),
                        )
                        .add(
                            Expr::tbl(asset_data::Entity, asset_data::Column::SlotUpdated)
                                .lte(slot_i),
                        ),
                )
                .to_owned(),
        )
        .exec_without_returning(&txn)
        .await
        .map_err(|db_err| ProgramTransformerError::AssetIndexError(db_err.to_string()))?;

    upsert_assets_metadata_account_columns(
        AssetMetadataAccountColumns {
            mint: mint_pubkey_vec.clone(),
            specification_asset_class: Some(class),
            owner_type: ownership_type,
            royalty_amount: metadata.seller_fee_basis_points as i32,
            asset_data: Some(mint_pubkey_vec.clone()),
            slot_updated_metadata_account: slot_i as u64,
            mpl_core_plugins: None,
            mpl_core_unknown_plugins: None,
            mpl_core_collection_num_minted: None,
            mpl_core_collection_current_size: None,
            mpl_core_plugins_json_version: None,
            mpl_core_external_plugins: None,
            mpl_core_unknown_external_plugins: None,
        },
        &txn,
    )
    .await?;

    let attachment = asset_v1_account_attachments::ActiveModel {
        id: ActiveValue::Set(edition_attachment_address.to_bytes().to_vec()),
        slot_updated: ActiveValue::Set(slot_i),
        attachment_type: ActiveValue::Set(V1AccountAttachments::MasterEditionV2),
        ..Default::default()
    };

    asset_v1_account_attachments::Entity::insert(attachment)
        .on_conflict(
            OnConflict::columns([asset_v1_account_attachments::Column::Id])
                .do_nothing()
                .to_owned(),
        )
        .exec_without_returning(&txn)
        .await
        .map_err(|db_err| ProgramTransformerError::AssetIndexError(db_err.to_string()))?;

    let model = asset_authority::ActiveModel {
        asset_id: ActiveValue::Set(mint_pubkey_vec.clone()),
        authority: ActiveValue::Set(authority),
        seq: ActiveValue::Set(0),
        slot_updated: ActiveValue::Set(slot_i),
        ..Default::default()
    };

    asset_authority::Entity::insert(model)
        .on_conflict(
            OnConflict::column(asset_authority::Column::AssetId)
                .update_columns([
                    asset_authority::Column::Authority,
                    asset_authority::Column::SlotUpdated,
                ])
                .action_cond_where(
                    Condition::all()
                        .add(
                            Expr::tbl(Alias::new("excluded"), asset_authority::Column::Authority)
                                .ne(Expr::tbl(
                                    asset_authority::Entity,
                                    asset_authority::Column::Authority,
                                )),
                        )
                        .add(
                            Expr::tbl(
                                asset_authority::Entity,
                                asset_authority::Column::SlotUpdated,
                            )
                            .lte(slot_i),
                        ),
                )
                .to_owned(),
        )
        .exec_without_returning(&txn)
        .await
        .map_err(|db_err| ProgramTransformerError::AssetIndexError(db_err.to_string()))?;

    if let Some(c) = &metadata.collection {
        let model = asset_grouping::ActiveModel {
            asset_id: ActiveValue::Set(mint_pubkey_vec.clone()),
            group_key: ActiveValue::Set("collection".to_string()),
            group_value: ActiveValue::Set(Some(c.key.to_string())),
            verified: ActiveValue::Set(c.verified),
            group_info_seq: ActiveValue::Set(Some(0)),
            slot_updated: ActiveValue::Set(Some(slot_i)),
            ..Default::default()
        };

        asset_grouping::Entity::insert(model)
            .on_conflict(
                OnConflict::columns([
                    asset_grouping::Column::AssetId,
                    asset_grouping::Column::GroupKey,
                ])
                .update_columns([
                    asset_grouping::Column::GroupValue,
                    asset_grouping::Column::Verified,
                    asset_grouping::Column::SlotUpdated,
                ])
                .action_cond_where(
                    Condition::all()
                        .add(
                            Condition::any()
                                .add(
                                    Expr::tbl(
                                        Alias::new("excluded"),
                                        asset_grouping::Column::GroupValue,
                                    )
                                    .ne(Expr::tbl(
                                        asset_grouping::Entity,
                                        asset_grouping::Column::GroupValue,
                                    )),
                                )
                                .add(
                                    Expr::tbl(
                                        Alias::new("excluded"),
                                        asset_grouping::Column::Verified,
                                    )
                                    .ne(Expr::tbl(
                                        asset_grouping::Entity,
                                        asset_grouping::Column::Verified,
                                    )),
                                ),
                        )
                        .add(
                            Expr::tbl(asset_grouping::Entity, asset_grouping::Column::SlotUpdated)
                                .lte(slot_i),
                        ),
                )
                .to_owned(),
            )
            .exec_without_returning(&txn)
            .await
            .map_err(|db_err| ProgramTransformerError::AssetIndexError(db_err.to_string()))?;
    }

    let creators = metadata
        .creators
        .unwrap_or_default()
        .iter()
        .enumerate()
        .map(|(i, creator)| asset_creators::ActiveModel {
            asset_id: ActiveValue::Set(mint_pubkey_vec.clone()),
            position: ActiveValue::Set(i as i16),
            creator: ActiveValue::Set(creator.address.to_bytes().to_vec()),
            share: ActiveValue::Set(creator.share as i32),
            verified: ActiveValue::Set(creator.verified),
            slot_updated: ActiveValue::Set(Some(slot_i)),
            seq: ActiveValue::Set(Some(0)),
            ..Default::default()
        })
        .collect::<Vec<_>>();

    if !creators.is_empty() {
        asset_creators::Entity::insert_many(creators)
            .on_conflict(
                OnConflict::columns([
                    asset_creators::Column::AssetId,
                    asset_creators::Column::Position,
                ])
                .update_columns([
                    asset_creators::Column::Creator,
                    asset_creators::Column::Share,
                    asset_creators::Column::Seq,
                    asset_creators::Column::Verified,
                    asset_creators::Column::SlotUpdated,
                ])
                .action_cond_where(
                    Condition::any()
                        .add(
                            Condition::all().add(
                                Condition::any()
                                    .add(
                                        Expr::tbl(
                                            Alias::new("excluded"),
                                            asset_creators::Column::Creator,
                                        )
                                        .ne(Expr::tbl(
                                            asset_creators::Entity,
                                            asset_creators::Column::Creator,
                                        )),
                                    )
                                    .add(
                                        Expr::tbl(
                                            Alias::new("excluded"),
                                            asset_creators::Column::Share,
                                        )
                                        .ne(Expr::tbl(
                                            asset_creators::Entity,
                                            asset_creators::Column::Share,
                                        )),
                                    )
                                    .add(
                                        Expr::tbl(
                                            Alias::new("excluded"),
                                            asset_creators::Column::Verified,
                                        )
                                        .ne(Expr::tbl(
                                            asset_creators::Entity,
                                            asset_creators::Column::Verified,
                                        )),
                                    )
                                    .add(
                                        Expr::tbl(
                                            Alias::new("excluded"),
                                            asset_creators::Column::Seq,
                                        )
                                        .ne(Expr::tbl(
                                            asset_creators::Entity,
                                            asset_creators::Column::Seq,
                                        )),
                                    ),
                            ),
                        )
                        .add(
                            Condition::any()
                                .add(
                                    Expr::tbl(
                                        asset_creators::Entity,
                                        asset_creators::Column::SlotUpdated,
                                    )
                                    .is_null(),
                                )
                                .add(
                                    Expr::tbl(
                                        asset_creators::Entity,
                                        asset_creators::Column::SlotUpdated,
                                    )
                                    .lte(slot_i),
                                ),
                        ),
                )
                .to_owned(),
            )
            .exec_without_returning(&txn)
            .await
            .map_err(|db_err| ProgramTransformerError::AssetIndexError(db_err.to_string()))?;
    }
    txn.commit().await?;

    // If the asset is a non-fungible token, then we need to insert to the asset_v1_account_attachments table
    if let Some(true) = metadata.token_standard.map(|t| t.is_non_fungible()) {
        upsert_asset_v1_account_attachments(conn, &mint_pubkey, slot).await?;
    }

    if uri.is_empty() {
        warn!(
            "URI is empty for mint {}. Skipping background task.",
            bs58::encode(mint_pubkey_vec).into_string()
        );
        return Ok(None);
    }

    Ok(Some(DownloadMetadataInfo::new(
        mint_pubkey_vec,
        uri,
        slot_i,
    )))
}

async fn upsert_asset_v1_account_attachments<T: ConnectionTrait + TransactionTrait>(
    conn: &T,
    mint_pubkey: &Pubkey,
    slot: u64,
) -> ProgramTransformerResult<()> {
    let edition_pubkey = MasterEdition::find_pda(mint_pubkey).0;
    let mint_pubkey_vec = mint_pubkey.to_bytes().to_vec();
    let attachment = asset_v1_account_attachments::ActiveModel {
        id: ActiveValue::Set(edition_pubkey.to_bytes().to_vec()),
        asset_id: ActiveValue::Set(Some(mint_pubkey_vec.clone())),
        slot_updated: ActiveValue::Set(slot as i64),
        // by default, the attachment type is MasterEditionV1
        attachment_type: ActiveValue::Set(V1AccountAttachments::MasterEditionV1),
        ..Default::default()
    };
    let query = asset_v1_account_attachments::Entity::insert(attachment)
        .on_conflict(
            OnConflict::columns([asset_v1_account_attachments::Column::Id])
                .update_columns([asset_v1_account_attachments::Column::AssetId])
                .to_owned(),
        )
        .build(DbBackend::Postgres);

    conn.execute(query).await?;

    Ok(())
}<|MERGE_RESOLUTION|>--- conflicted
+++ resolved
@@ -28,16 +28,10 @@
     },
     sea_orm::{
         entity::{ActiveValue, EntityTrait},
-<<<<<<< HEAD
         query::{JsonValue, QueryTrait},
-        sea_query::query::OnConflict,
-        ColumnTrait, ConnectionTrait, DbBackend, DbErr, Order, QueryFilter, QueryOrder, Statement,
-        TransactionTrait,
-=======
-        query::JsonValue,
         sea_query::{query::OnConflict, Alias, Expr},
-        Condition, ConnectionTrait, Statement, TransactionTrait,
->>>>>>> 7b7c0a8f
+        ColumnTrait, Condition, ConnectionTrait, DbBackend, DbErr, Order, QueryFilter, QueryOrder,
+        Statement, TransactionTrait,
     },
     solana_sdk::pubkey,
     solana_sdk::pubkey::Pubkey,
