use {
    crate::error::{ProgramTransformerError, ProgramTransformerResult},
    das_core::DownloadMetadataInfo,
    digital_asset_types::dao::{
        asset, asset_authority, asset_creators, asset_data, asset_grouping, cl_audits_v2, cl_items,
        sea_orm_active_enums::{
            ChainMutability, Instruction, Mutability, OwnerType, RoyaltyTargetType,
            SpecificationAssetClass, SpecificationVersions,
        },
    },
    mpl_bubblegum::types::{Collection, Creator},
    sea_orm::{
        entity::{ActiveValue, EntityTrait},
        prelude::*,
        query::{JsonValue, QueryTrait},
        sea_query::query::OnConflict,
        ConnectionTrait, DbBackend, TransactionTrait,
    },
    spl_account_compression::events::ChangeLogEventV1,
    tracing::{debug, error},
};

pub async fn save_changelog_event<'c, T>(
    change_log_event: &ChangeLogEventV1,
    slot: u64,
    txn_id: &str,
    txn: &T,
    instruction: &str,
) -> ProgramTransformerResult<u64>
where
    T: ConnectionTrait + TransactionTrait,
{
    insert_change_log(change_log_event, slot, txn_id, txn, instruction).await?;
    Ok(change_log_event.seq)
}

const fn node_idx_to_leaf_idx(index: i64, tree_height: u32) -> i64 {
    index - 2i64.pow(tree_height)
}

pub async fn insert_change_log<'c, T>(
    change_log_event: &ChangeLogEventV1,
    _slot: u64,
    txn_id: &str,
    txn: &T,
    instruction: &str,
) -> ProgramTransformerResult<()>
where
    T: ConnectionTrait + TransactionTrait,
{
    let depth = change_log_event.path.len() - 1;
    let tree_id = change_log_event.id.as_ref();
    for (i, p) in (0_i64..).zip(change_log_event.path.iter()) {
        let node_idx = p.index as i64;
        debug!(
            "seq {}, index {} level {}, node {:?}, txn: {:?}, instruction {}",
            change_log_event.seq,
            p.index,
            i,
            bs58::encode(p.node).into_string(),
            txn_id,
            instruction
        );
        let leaf_idx = if i == 0 {
            Some(node_idx_to_leaf_idx(node_idx, depth as u32))
        } else {
            None
        };

        let item = cl_items::ActiveModel {
            tree: ActiveValue::Set(tree_id.to_vec()),
            level: ActiveValue::Set(i),
            node_idx: ActiveValue::Set(node_idx),
            hash: ActiveValue::Set(p.node.as_ref().to_vec()),
            seq: ActiveValue::Set(change_log_event.seq as i64),
            leaf_idx: ActiveValue::Set(leaf_idx),
            ..Default::default()
        };

<<<<<<< HEAD
        let mut query = cl_items::Entity::insert(item)
=======
        let query = cl_items::Entity::insert(item)
>>>>>>> 4e3c076f
            .on_conflict(
                OnConflict::columns([cl_items::Column::Tree, cl_items::Column::NodeIdx])
                    .update_columns([
                        cl_items::Column::Hash,
                        cl_items::Column::Seq,
                        cl_items::Column::LeafIdx,
                        cl_items::Column::Level,
                    ])
                    .to_owned(),
            )
            .build(DbBackend::Postgres);
<<<<<<< HEAD
        query.sql = format!("{} WHERE excluded.seq >= cl_items.seq", query.sql);
=======
>>>>>>> 4e3c076f
        txn.execute(query)
            .await
            .map_err(|db_err| ProgramTransformerError::StorageWriteError(db_err.to_string()))?;
    }

    let tx_id_bytes = bs58::decode(txn_id)
        .into_vec()
        .map_err(|_e| ProgramTransformerError::ChangeLogEventMalformed)?;
    let ix = Instruction::from(instruction);
    if ix == Instruction::Unknown {
        error!("Unknown instruction: {}", instruction);
    }
    let audit_item_v2 = cl_audits_v2::ActiveModel {
        tree: ActiveValue::Set(tree_id.to_vec()),
        leaf_idx: ActiveValue::Set(change_log_event.index as i64),
        seq: ActiveValue::Set(change_log_event.seq as i64),
        tx: ActiveValue::Set(tx_id_bytes),
        instruction: ActiveValue::Set(ix),
        ..Default::default()
    };

    let query = cl_audits_v2::Entity::insert(audit_item_v2)
        .on_conflict(
            OnConflict::columns([
                cl_audits_v2::Column::Tree,
                cl_audits_v2::Column::LeafIdx,
                cl_audits_v2::Column::Seq,
            ])
            .update_columns([cl_audits_v2::Column::Tx, cl_audits_v2::Column::Instruction])
            .to_owned(),
        )
        .build(DbBackend::Postgres);
    match txn.execute(query).await {
        Ok(_) => {}
        Err(e) => {
            error!("Error while inserting into cl_audits_v2: {:?}", e);
        }
    }

    Ok(())
}

#[allow(clippy::too_many_arguments)]
pub async fn upsert_asset_with_leaf_info<T>(
    txn: &T,
    id: Vec<u8>,
    nonce: i64,
    tree_id: Vec<u8>,
    leaf: Vec<u8>,
    data_hash: [u8; 32],
    creator_hash: [u8; 32],
    seq: i64,
) -> ProgramTransformerResult<()>
where
    T: ConnectionTrait + TransactionTrait,
{
    let data_hash = bs58::encode(data_hash).into_string().trim().to_string();
    let creator_hash = bs58::encode(creator_hash).into_string().trim().to_string();
    let model = asset::ActiveModel {
        id: ActiveValue::Set(id),
        nonce: ActiveValue::Set(Some(nonce)),
        tree_id: ActiveValue::Set(Some(tree_id)),
        leaf: ActiveValue::Set(Some(leaf)),
        data_hash: ActiveValue::Set(Some(data_hash)),
        creator_hash: ActiveValue::Set(Some(creator_hash)),
        leaf_seq: ActiveValue::Set(Some(seq)),
        ..Default::default()
    };

    let mut query = asset::Entity::insert(model)
        .on_conflict(
            OnConflict::column(asset::Column::Id)
                .update_columns([
                    asset::Column::Nonce,
                    asset::Column::TreeId,
                    asset::Column::Leaf,
                    asset::Column::DataHash,
                    asset::Column::CreatorHash,
                    asset::Column::LeafSeq,
                ])
                .to_owned(),
        )
        .build(DbBackend::Postgres);

    // Do not overwrite changes that happened after decompression (asset.seq = 0).
    // Do not overwrite changes from a later Bubblegum instruction.
    query.sql = format!(
        "{} WHERE (asset.seq != 0 OR asset.seq IS NULL) AND (excluded.leaf_seq >= asset.leaf_seq OR asset.leaf_seq IS NULL)",
        query.sql
    );

    txn.execute(query)
        .await
        .map_err(|db_err| ProgramTransformerError::StorageWriteError(db_err.to_string()))?;

    Ok(())
}

pub async fn upsert_asset_with_owner_and_delegate_info<T>(
    txn: &T,
    id: Vec<u8>,
    owner: Vec<u8>,
    delegate: Option<Vec<u8>>,
    seq: i64,
) -> ProgramTransformerResult<()>
where
    T: ConnectionTrait + TransactionTrait,
{
    let model = asset::ActiveModel {
        id: ActiveValue::Set(id),
        owner: ActiveValue::Set(Some(owner)),
        delegate: ActiveValue::Set(delegate),
        owner_delegate_seq: ActiveValue::Set(Some(seq)),
        ..Default::default()
    };

    let mut query = asset::Entity::insert(model)
        .on_conflict(
            OnConflict::column(asset::Column::Id)
                .update_columns([
                    asset::Column::Owner,
                    asset::Column::Delegate,
                    asset::Column::OwnerDelegateSeq,
                ])
                .to_owned(),
        )
        .build(DbBackend::Postgres);

    // Do not overwrite changes that happened after decompression (asset.seq = 0).
    // Do not overwrite changes from a later Bubblegum instruction.
    query.sql = format!(
            "{} WHERE (asset.seq != 0 OR asset.seq IS NULL) AND (excluded.owner_delegate_seq >= asset.owner_delegate_seq OR asset.owner_delegate_seq IS NULL)",
            query.sql
        );

    txn.execute(query)
        .await
        .map_err(|db_err| ProgramTransformerError::StorageWriteError(db_err.to_string()))?;

    Ok(())
}

pub async fn upsert_asset_with_compression_info<T>(
    txn: &T,
    id: Vec<u8>,
    compressed: bool,
    compressible: bool,
    supply: u64,
    supply_mint: Option<Vec<u8>>,
) -> ProgramTransformerResult<()>
where
    T: ConnectionTrait + TransactionTrait,
{
    let model = asset::ActiveModel {
        id: ActiveValue::Set(id),
        compressed: ActiveValue::Set(compressed),
        compressible: ActiveValue::Set(compressible),
        supply: ActiveValue::Set(Decimal::from(supply)),
        supply_mint: ActiveValue::Set(supply_mint),
        ..Default::default()
    };

    let mut query = asset::Entity::insert(model)
        .on_conflict(
            OnConflict::columns([asset::Column::Id])
                .update_columns([
                    asset::Column::Compressed,
                    asset::Column::Compressible,
                    asset::Column::Supply,
                    asset::Column::SupplyMint,
                ])
                .to_owned(),
        )
        .build(DbBackend::Postgres);

    // Do not overwrite changes that happened after decompression (asset.seq = 0).
    query.sql = format!("{} WHERE asset.seq != 0 OR asset.seq IS NULL", query.sql);
    txn.execute(query).await?;

    Ok(())
}

pub async fn upsert_asset_with_seq<T>(
    txn: &T,
    id: Vec<u8>,
    seq: i64,
) -> ProgramTransformerResult<()>
where
    T: ConnectionTrait + TransactionTrait,
{
    let model = asset::ActiveModel {
        id: ActiveValue::Set(id),
        seq: ActiveValue::Set(Some(seq)),
        ..Default::default()
    };

    let mut query = asset::Entity::insert(model)
        .on_conflict(
            OnConflict::column(asset::Column::Id)
                .update_columns([asset::Column::Seq])
                .to_owned(),
        )
        .build(DbBackend::Postgres);

    // Do not overwrite changes that happened after decompression (asset.seq = 0).
    // Do not overwrite changes from a later Bubblegum instruction.
    query.sql = format!(
        "{} WHERE (asset.seq != 0 AND excluded.seq >= asset.seq) OR asset.seq IS NULL",
        query.sql
    );

    txn.execute(query)
        .await
        .map_err(|db_err| ProgramTransformerError::StorageWriteError(db_err.to_string()))?;

    Ok(())
}

pub async fn upsert_collection_info<T>(
    txn: &T,
    asset_id: Vec<u8>,
    collection: Option<Collection>,
    slot_updated: i64,
    seq: i64,
) -> ProgramTransformerResult<()>
where
    T: ConnectionTrait + TransactionTrait,
{
    let (group_value, verified) = match collection {
        Some(c) => (Some(c.key.to_string()), c.verified),
        None => (None, false),
    };

    let model = asset_grouping::ActiveModel {
        asset_id: ActiveValue::Set(asset_id),
        group_key: ActiveValue::Set("collection".to_string()),
        group_value: ActiveValue::Set(group_value),
        verified: ActiveValue::Set(verified),
        slot_updated: ActiveValue::Set(Some(slot_updated)),
        group_info_seq: ActiveValue::Set(Some(seq)),
        ..Default::default()
    };

    let mut query = asset_grouping::Entity::insert(model)
        .on_conflict(
            OnConflict::columns([
                asset_grouping::Column::AssetId,
                asset_grouping::Column::GroupKey,
            ])
            .update_columns([
                asset_grouping::Column::GroupValue,
                asset_grouping::Column::Verified,
                asset_grouping::Column::SlotUpdated,
                asset_grouping::Column::GroupInfoSeq,
            ])
            .to_owned(),
        )
        .build(DbBackend::Postgres);

    // Do not overwrite changes that happened after decompression (asset_grouping.group_info_seq = 0).
    query.sql = format!(
        "{} WHERE (asset_grouping.group_info_seq != 0 AND excluded.group_info_seq >= asset_grouping.group_info_seq) OR asset_grouping.group_info_seq IS NULL",
        query.sql
    );

    txn.execute(query)
        .await
        .map_err(|db_err| ProgramTransformerError::StorageWriteError(db_err.to_string()))?;

    Ok(())
}

#[allow(clippy::too_many_arguments)]
pub async fn upsert_asset_data<T>(
    txn: &T,
    id: Vec<u8>,
    chain_data_mutability: ChainMutability,
    chain_data: JsonValue,
    metadata_url: String,
    metadata_mutability: Mutability,
    slot_updated: i64,
    raw_name: Vec<u8>,
    raw_symbol: Vec<u8>,
    seq: i64,
) -> ProgramTransformerResult<Option<DownloadMetadataInfo>>
where
    T: ConnectionTrait + TransactionTrait,
{
    let model = asset_data::ActiveModel {
        id: ActiveValue::Set(id.clone()),
        chain_data_mutability: ActiveValue::Set(chain_data_mutability),
        chain_data: ActiveValue::Set(chain_data),
        metadata_url: ActiveValue::Set(metadata_url.clone()),
        metadata_mutability: ActiveValue::Set(metadata_mutability),
        metadata: ActiveValue::Set(JsonValue::String("processing".to_string())),
        slot_updated: ActiveValue::Set(slot_updated),
        reindex: ActiveValue::Set(Some(true)),
        raw_name: ActiveValue::Set(Some(raw_name)),
        raw_symbol: ActiveValue::Set(Some(raw_symbol)),
        base_info_seq: ActiveValue::Set(Some(seq)),
    };

    let mut query = asset_data::Entity::insert(model)
        .on_conflict(
            OnConflict::columns([asset_data::Column::Id])
                .update_columns([
                    asset_data::Column::ChainDataMutability,
                    asset_data::Column::ChainData,
                    asset_data::Column::MetadataUrl,
                    asset_data::Column::MetadataMutability,
                    asset_data::Column::Metadata,
                    asset_data::Column::SlotUpdated,
                    asset_data::Column::Reindex,
                    asset_data::Column::RawName,
                    asset_data::Column::RawSymbol,
                    asset_data::Column::BaseInfoSeq,
                ])
                .to_owned(),
        )
        .build(DbBackend::Postgres);

    // Do not overwrite changes that happened after decompression (asset_data.base_info_seq = 0).
    // Do not overwrite changes from a later Bubblegum instruction.
    // Do not update the record if the incoming slot is larger than the current or if it's null.
    // Update if the current slot on the record is null.
    query.sql = format!(
        "{} WHERE ((asset_data.base_info_seq != 0 AND excluded.base_info_seq >= asset_data.base_info_seq) OR asset_data.base_info_seq IS NULL) AND (excluded.slot_updated <= asset_data.slot_updated OR asset_data.slot_updated IS NULL)",
        query.sql
    );

    let result = txn
        .execute(query)
        .await
        .map_err(|db_err| ProgramTransformerError::StorageWriteError(db_err.to_string()))?;

    if result.rows_affected() > 0 {
        Ok(Some(DownloadMetadataInfo::new(
            id,
            metadata_url,
            slot_updated,
        )))
    } else {
        Ok(None)
    }
}

#[allow(clippy::too_many_arguments)]
pub async fn upsert_asset_base_info<T>(
    txn: &T,
    id: Vec<u8>,
    owner_type: OwnerType,
    frozen: bool,
    specification_version: SpecificationVersions,
    specification_asset_class: SpecificationAssetClass,
    royalty_target_type: RoyaltyTargetType,
    royalty_target: Option<Vec<u8>>,
    royalty_amount: i32,
    slot_updated: i64,
    seq: i64,
) -> ProgramTransformerResult<()>
where
    T: ConnectionTrait + TransactionTrait,
{
    // Set base info for asset.
    let asset_model = asset::ActiveModel {
        id: ActiveValue::Set(id.clone()),
        owner_type: ActiveValue::Set(owner_type),
        frozen: ActiveValue::Set(frozen),
        specification_version: ActiveValue::Set(Some(specification_version)),
        specification_asset_class: ActiveValue::Set(Some(specification_asset_class)),
        royalty_target_type: ActiveValue::Set(royalty_target_type),
        royalty_target: ActiveValue::Set(royalty_target),
        royalty_amount: ActiveValue::Set(royalty_amount),
        asset_data: ActiveValue::Set(Some(id.clone())),
        slot_updated_cnft_transaction: ActiveValue::Set(Some(slot_updated)),
        base_info_seq: ActiveValue::Set(Some(seq)),
        ..Default::default()
    };

    // Upsert asset table base info.
    let mut query = asset::Entity::insert(asset_model)
        .on_conflict(
            OnConflict::columns([asset::Column::Id])
                .update_columns([
                    asset::Column::OwnerType,
                    asset::Column::Frozen,
                    asset::Column::SpecificationVersion,
                    asset::Column::SpecificationAssetClass,
                    asset::Column::RoyaltyTargetType,
                    asset::Column::RoyaltyTarget,
                    asset::Column::RoyaltyAmount,
                    asset::Column::AssetData,
                    asset::Column::SlotUpdatedCnftTransaction,
                    asset::Column::BaseInfoSeq,
                ])
                .to_owned(),
        )
        .build(DbBackend::Postgres);
    query.sql = format!(
            "{} WHERE (asset.seq != 0 OR asset.seq IS NULL) AND (excluded.base_info_seq >= asset.base_info_seq OR asset.base_info_seq IS NULL)",
            query.sql
        );

    txn.execute(query)
        .await
        .map_err(|db_err| ProgramTransformerError::AssetIndexError(db_err.to_string()))?;

    Ok(())
}

#[allow(clippy::too_many_arguments)]
pub async fn upsert_asset_creators<T>(
    txn: &T,
    id: Vec<u8>,
    creators: &Vec<Creator>,
    slot_updated: i64,
    seq: i64,
) -> ProgramTransformerResult<()>
where
    T: ConnectionTrait + TransactionTrait,
{
    let db_creators = if creators.is_empty() {
        // If creators are empty, insert an empty creator with the current sequence.
        // This prevents accidental errors during out-of-order updates.
        vec![asset_creators::ActiveModel {
            asset_id: ActiveValue::Set(id.clone()),
            position: ActiveValue::Set(0),
            creator: ActiveValue::Set(vec![]),
            share: ActiveValue::Set(100),
            verified: ActiveValue::Set(false),
            slot_updated: ActiveValue::Set(Some(slot_updated)),
            seq: ActiveValue::Set(Some(seq)),
            ..Default::default()
        }]
    } else {
        creators
            .iter()
            .enumerate()
            .map(|(i, c)| asset_creators::ActiveModel {
                asset_id: ActiveValue::Set(id.clone()),
                position: ActiveValue::Set(i as i16),
                creator: ActiveValue::Set(c.address.to_bytes().to_vec()),
                share: ActiveValue::Set(c.share as i32),
                verified: ActiveValue::Set(c.verified),
                slot_updated: ActiveValue::Set(Some(slot_updated)),
                seq: ActiveValue::Set(Some(seq)),
                ..Default::default()
            })
            .collect()
    };

    // This statement will update base information for each creator.
    let mut query = asset_creators::Entity::insert_many(db_creators)
        .on_conflict(
            OnConflict::columns([
                asset_creators::Column::AssetId,
                asset_creators::Column::Position,
            ])
            .update_columns([
                asset_creators::Column::Creator,
                asset_creators::Column::Share,
                asset_creators::Column::Verified,
                asset_creators::Column::Seq,
                asset_creators::Column::SlotUpdated,
            ])
            .to_owned(),
        )
        .build(DbBackend::Postgres);

    query.sql = format!(
        "{} WHERE (asset_creators.seq != 0 AND excluded.seq >= asset_creators.seq) OR asset_creators.seq IS NULL",
        query.sql
    );

    txn.execute(query).await?;

    Ok(())
}

pub async fn upsert_asset_authority<T>(
    txn: &T,
    asset_id: Vec<u8>,
    authority: Vec<u8>,
    slot_updated: i64,
    seq: i64,
) -> ProgramTransformerResult<()>
where
    T: ConnectionTrait + TransactionTrait,
{
    let model = asset_authority::ActiveModel {
        asset_id: ActiveValue::Set(asset_id),
        authority: ActiveValue::Set(authority),
        seq: ActiveValue::Set(seq),
        slot_updated: ActiveValue::Set(slot_updated),
        ..Default::default()
    };

    // This value is only written during `mint_V1`` or after an item is decompressed, so do not
    // attempt to modify any existing values:
    // `ON CONFLICT ('asset_id') DO NOTHING`.
    let query = asset_authority::Entity::insert(model)
        .on_conflict(
            OnConflict::columns([asset_authority::Column::AssetId])
                .do_nothing()
                .to_owned(),
        )
        .build(DbBackend::Postgres);

    txn.execute(query)
        .await
        .map_err(|db_err| ProgramTransformerError::AssetIndexError(db_err.to_string()))?;

    Ok(())
}<|MERGE_RESOLUTION|>--- conflicted
+++ resolved
@@ -77,11 +77,7 @@
             ..Default::default()
         };
 
-<<<<<<< HEAD
-        let mut query = cl_items::Entity::insert(item)
-=======
         let query = cl_items::Entity::insert(item)
->>>>>>> 4e3c076f
             .on_conflict(
                 OnConflict::columns([cl_items::Column::Tree, cl_items::Column::NodeIdx])
                     .update_columns([
@@ -93,10 +89,6 @@
                     .to_owned(),
             )
             .build(DbBackend::Postgres);
-<<<<<<< HEAD
-        query.sql = format!("{} WHERE excluded.seq >= cl_items.seq", query.sql);
-=======
->>>>>>> 4e3c076f
         txn.execute(query)
             .await
             .map_err(|db_err| ProgramTransformerError::StorageWriteError(db_err.to_string()))?;
