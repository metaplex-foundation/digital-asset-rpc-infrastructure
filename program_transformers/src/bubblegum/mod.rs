--- conflicted
+++ resolved
@@ -71,12 +71,7 @@
             delegate::delegate(parsing_result, bundle, txn, ix_str).await?;
         }
         InstructionName::MintV1 | InstructionName::MintToCollectionV1 => {
-<<<<<<< HEAD
-            let mint = mint_v1::mint_v1(parsing_result, bundle, txn, ix_str).await?;
-            if let Some(info) = mint {
-=======
             if let Some(info) = mint_v1::mint_v1(parsing_result, bundle, txn, ix_str).await? {
->>>>>>> 4eac91c7
                 download_metadata_notifier(info)
                     .await
                     .map_err(ProgramTransformerError::DownloadMetadataNotify)?;
