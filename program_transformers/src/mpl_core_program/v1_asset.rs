use {
    crate::{
        asset_upserts::{
            upsert_assets_metadata_account_columns, upsert_assets_mint_account_columns,
            AssetMetadataAccountColumns, AssetMintAccountColumns,
        },
        error::{ProgramTransformerError, ProgramTransformerResult},
        find_model_with_retry, DownloadMetadataInfo,
    },
    blockbuster::{
        mpl_core::types::{Plugin, PluginAuthority, PluginType, UpdateAuthority},
        programs::mpl_core_program::MplCoreAccountData,
    },
    digital_asset_types::{
        dao::{
            asset, asset_authority, asset_creators, asset_data, asset_grouping,
            sea_orm_active_enums::{
                ChainMutability, Mutability, OwnerType, SpecificationAssetClass,
                SpecificationVersions,
            },
        },
        json::ChainDataV1,
    },
    heck::ToSnakeCase,
    sea_orm::{
        entity::{ActiveValue, ColumnTrait, EntityTrait},
        prelude::*,
<<<<<<< HEAD
        query::{JsonValue, QueryFilter, QueryTrait},
        sea_query::{query::OnConflict, Expr},
        ConnectionTrait, CursorTrait, DbBackend, Statement, TransactionTrait,
=======
        query::{JsonValue, QueryFilter},
        sea_query::{query::OnConflict, Alias, Condition, Expr},
        ConnectionTrait, CursorTrait, Statement, TransactionTrait,
>>>>>>> 7b7c0a8f
    },
    serde_json::{value::Value, Map},
    solana_sdk::pubkey::Pubkey,
    tracing::warn,
};

pub async fn burn_v1_asset<T: ConnectionTrait + TransactionTrait>(
    conn: &T,
    id: Pubkey,
    slot: u64,
) -> ProgramTransformerResult<()> {
    let slot_i = slot as i64;
    let model = asset::ActiveModel {
        id: ActiveValue::Set(id.to_bytes().to_vec()),
        slot_updated: ActiveValue::Set(Some(slot_i)),
        burnt: ActiveValue::Set(true),
        ..Default::default()
    };
    asset::Entity::insert(model)
        .on_conflict(
            OnConflict::column(asset::Column::Id)
                .update_columns([asset::Column::SlotUpdated, asset::Column::Burnt])
                .action_cond_where(
                    Condition::all()
                        .add(
                            Expr::tbl(Alias::new("excluded"), asset::Column::Burnt)
                                .ne(Expr::tbl(asset::Entity, asset::Column::Burnt)),
                        )
                        .add(Expr::tbl(asset::Entity, asset::Column::SlotUpdated).lte(slot_i)),
                )
                .to_owned(),
        )
        .exec_without_returning(conn)
        .await?;
    Ok(())
}

const RETRY_INTERVALS: &[u64] = &[0, 5, 10];

pub async fn save_v1_asset<T: ConnectionTrait + TransactionTrait>(
    conn: &T,
    id: Pubkey,
    account_data: &MplCoreAccountData,
    slot: u64,
) -> ProgramTransformerResult<Option<DownloadMetadataInfo>> {
    // Notes:
    // The address of the Core asset is used for Core Asset ID.  There are no token or mint accounts.
    // There are no `MasterEdition` or `Edition` accounts associated with Core assets.
    let id_array = id.to_bytes();
    let id_vec = id_array.to_vec();

    // Note: This indexes both Core Assets and Core Collections.
    let asset = match account_data {
        MplCoreAccountData::Asset(indexable_asset)
        | MplCoreAccountData::Collection(indexable_asset) => indexable_asset,
        _ => return Err(ProgramTransformerError::NotImplemented),
    };

    //-----------------------
    // Asset authority table
    //-----------------------

    // If it is an `Address` type, use the value directly.  If it is a `Collection`, search for and
    // use the collection's authority.
    let update_authority = match asset.update_authority {
        UpdateAuthority::Address(address) => address.to_bytes().to_vec(),
        UpdateAuthority::Collection(address) => find_model_with_retry(
            conn,
            "mpl_core",
            &asset_authority::Entity::find()
                .filter(asset_authority::Column::AssetId.eq(address.to_bytes().to_vec())),
            RETRY_INTERVALS,
        )
        .await?
        .map(|model| model.authority)
        .unwrap_or_default(),
        UpdateAuthority::None => Pubkey::default().to_bytes().to_vec(),
    };

    let slot_i = slot as i64;

    let txn = conn.begin().await?;

    let set_lock_timeout = "SET LOCAL lock_timeout = '1s';";
    let set_local_app_name =
        "SET LOCAL application_name = 'das::program_transformers::mpl_core_program::v1_asset';";
    let set_lock_timeout_stmt =
        Statement::from_string(txn.get_database_backend(), set_lock_timeout.to_string());
    let set_local_app_name_stmt =
        Statement::from_string(txn.get_database_backend(), set_local_app_name.to_string());
    txn.execute(set_lock_timeout_stmt).await?;
    txn.execute(set_local_app_name_stmt).await?;

    let model = asset_authority::ActiveModel {
        asset_id: ActiveValue::Set(id_vec.clone()),
        authority: ActiveValue::Set(update_authority.clone()),
        seq: ActiveValue::Set(0),
        slot_updated: ActiveValue::Set(slot_i),
        ..Default::default()
    };

    asset_authority::Entity::insert(model)
        .on_conflict(
            OnConflict::column(asset_authority::Column::AssetId)
                .update_columns([
                    asset_authority::Column::Authority,
                    asset_authority::Column::SlotUpdated,
                ])
                .action_cond_where(
                    Condition::all()
                        .add(
                            Expr::tbl(Alias::new("excluded"), asset_authority::Column::Authority)
                                .ne(Expr::tbl(
                                    asset_authority::Entity,
                                    asset_authority::Column::Authority,
                                )),
                        )
                        .add(
                            Expr::tbl(
                                asset_authority::Entity,
                                asset_authority::Column::SlotUpdated,
                            )
                            .lte(slot_i),
                        ),
                )
                .to_owned(),
        )
        .exec_without_returning(&txn)
        .await
        .map_err(|db_err| ProgramTransformerError::AssetIndexError(db_err.to_string()))?;

    if matches!(account_data, MplCoreAccountData::Collection(_)) {
        update_group_asset_authorities(conn, id_vec.clone(), update_authority.clone(), slot_i)
            .await?;
    }

    //-----------------------
    // asset_data table
    //-----------------------

    let name = asset.name.clone().into_bytes();
    let uri = asset.uri.trim().replace('\0', "");

    // Notes:
    // There is no symbol for a Core asset.
    // Edition nonce hardcoded to `None`.
    // There is no primary sale concept for Core Assets, hardcoded to `false`.
    // Token standard is hardcoded to `None`.
    let mut chain_data = ChainDataV1 {
        name: asset.name.clone(),
        symbol: "".to_string(),
        edition_nonce: None,
        primary_sale_happened: false,
        token_standard: None,
        uses: None,
    };

    chain_data.sanitize();
    let chain_data_json = serde_json::to_value(chain_data)
        .map_err(|e| ProgramTransformerError::DeserializationError(e.to_string()))?;

    // Note:
    // Mutability set based on core asset data having an update authority.
    // Individual plugins could have some or no authority giving them individual mutability status.
    let chain_mutability = match asset.update_authority {
        UpdateAuthority::None => ChainMutability::Immutable,
        _ => ChainMutability::Mutable,
    };

    let asset_data_model = asset_data::ActiveModel {
        chain_data_mutability: ActiveValue::Set(chain_mutability),
        chain_data: ActiveValue::Set(chain_data_json),
        metadata_url: ActiveValue::Set(uri.clone()),
        metadata: ActiveValue::Set(JsonValue::String("processing".to_string())),
        metadata_mutability: ActiveValue::Set(Mutability::Mutable),
        slot_updated: ActiveValue::Set(slot_i),
        reindex: ActiveValue::Set(Some(true)),
        id: ActiveValue::Set(id_vec.clone()),
        raw_name: ActiveValue::Set(Some(name.to_vec())),
        raw_symbol: ActiveValue::Set(None),
        base_info_seq: ActiveValue::Set(Some(0)),
    };
    asset_data::Entity::insert(asset_data_model)
        .on_conflict(
            OnConflict::columns([asset_data::Column::Id])
                .update_columns([
                    asset_data::Column::ChainDataMutability,
                    asset_data::Column::ChainData,
                    asset_data::Column::MetadataUrl,
                    asset_data::Column::MetadataMutability,
                    asset_data::Column::SlotUpdated,
                    asset_data::Column::Reindex,
                    asset_data::Column::RawName,
                    asset_data::Column::RawSymbol,
                    asset_data::Column::BaseInfoSeq,
                ])
                .action_cond_where(
                    Condition::all()
                        .add(
                            Condition::any()
                                .add(
                                    Expr::tbl(
                                        Alias::new("excluded"),
                                        asset_data::Column::ChainDataMutability,
                                    )
                                    .ne(Expr::tbl(
                                        asset_data::Entity,
                                        asset_data::Column::ChainDataMutability,
                                    )),
                                )
                                .add(
                                    Expr::tbl(
                                        Alias::new("excluded"),
                                        asset_data::Column::ChainData,
                                    )
                                    .ne(Expr::tbl(
                                        asset_data::Entity,
                                        asset_data::Column::ChainData,
                                    )),
                                )
                                .add(
                                    Expr::tbl(
                                        Alias::new("excluded"),
                                        asset_data::Column::MetadataUrl,
                                    )
                                    .ne(Expr::tbl(
                                        asset_data::Entity,
                                        asset_data::Column::MetadataUrl,
                                    )),
                                )
                                .add(
                                    Expr::tbl(
                                        Alias::new("excluded"),
                                        asset_data::Column::MetadataMutability,
                                    )
                                    .ne(Expr::tbl(
                                        asset_data::Entity,
                                        asset_data::Column::MetadataMutability,
                                    )),
                                )
                                .add(
                                    Expr::tbl(Alias::new("excluded"), asset_data::Column::Reindex)
                                        .ne(Expr::tbl(
                                            asset_data::Entity,
                                            asset_data::Column::Reindex,
                                        )),
                                )
                                .add(
                                    Expr::tbl(Alias::new("excluded"), asset_data::Column::RawName)
                                        .ne(Expr::tbl(
                                            asset_data::Entity,
                                            asset_data::Column::RawName,
                                        )),
                                )
                                .add(
                                    Expr::tbl(
                                        Alias::new("excluded"),
                                        asset_data::Column::RawSymbol,
                                    )
                                    .ne(Expr::tbl(
                                        asset_data::Entity,
                                        asset_data::Column::RawSymbol,
                                    )),
                                )
                                .add(
                                    Expr::tbl(
                                        Alias::new("excluded"),
                                        asset_data::Column::BaseInfoSeq,
                                    )
                                    .ne(Expr::tbl(
                                        asset_data::Entity,
                                        asset_data::Column::BaseInfoSeq,
                                    )),
                                ),
                        )
                        .add(
                            Expr::tbl(asset_data::Entity, asset_data::Column::SlotUpdated)
                                .lte(slot_i),
                        ),
                )
                .to_owned(),
        )
        .exec_without_returning(&txn)
        .await
        .map_err(|db_err| ProgramTransformerError::AssetIndexError(db_err.to_string()))?;

    //-----------------------
    // asset table
    //-----------------------

    let ownership_type = OwnerType::Single;
    let (owner, class) = match account_data {
        MplCoreAccountData::Asset(_) => (
            asset.owner.map(|owner| owner.to_bytes().to_vec()),
            SpecificationAssetClass::MplCoreAsset,
        ),
        MplCoreAccountData::Collection(_) => (
            Some(update_authority.clone()),
            SpecificationAssetClass::MplCoreCollection,
        ),
        _ => return Err(ProgramTransformerError::NotImplemented),
    };

    // Get royalty amount and creators from `Royalties` plugin if available.
    let default_creators = Vec::new();
    let (royalty_amount, creators) = asset
        .plugins
        .get(&PluginType::Royalties)
        .and_then(|plugin_schema| {
            if let Plugin::Royalties(royalties) = &plugin_schema.data {
                Some((royalties.basis_points, &royalties.creators))
            } else {
                None
            }
        })
        .unwrap_or((0, &default_creators));

    // Serialize known plugins into JSON.
    let mut plugins_json = serde_json::to_value(&asset.plugins)
        .map_err(|e| ProgramTransformerError::DeserializationError(e.to_string()))?;

    // Improve JSON output.
    remove_plugins_nesting(&mut plugins_json, "data");
    transform_plugins_authority(&mut plugins_json);
    convert_keys_to_snake_case(&mut plugins_json);

    // Serialize any unknown plugins into JSON.
    let unknown_plugins_json = if !asset.unknown_plugins.is_empty() {
        let mut unknown_plugins_json = serde_json::to_value(&asset.unknown_plugins)
            .map_err(|e| ProgramTransformerError::DeserializationError(e.to_string()))?;

        // Improve JSON output.
        transform_plugins_authority(&mut unknown_plugins_json);
        convert_keys_to_snake_case(&mut unknown_plugins_json);

        Some(unknown_plugins_json)
    } else {
        None
    };

    // Serialize known external plugins into JSON.
    let mut external_plugins_json = serde_json::to_value(&asset.external_plugins)
        .map_err(|e| ProgramTransformerError::DeserializationError(e.to_string()))?;

    // Improve JSON output.
    remove_plugins_nesting(&mut external_plugins_json, "adapter_config");
    transform_plugins_authority(&mut external_plugins_json);
    convert_keys_to_snake_case(&mut external_plugins_json);

    // Serialize any unknown external plugins into JSON.
    let unknown_external_plugins_json = if !asset.unknown_external_plugins.is_empty() {
        let mut unknown_external_plugins_json =
            serde_json::to_value(&asset.unknown_external_plugins)
                .map_err(|e| ProgramTransformerError::DeserializationError(e.to_string()))?;

        // Improve JSON output.
        transform_plugins_authority(&mut unknown_external_plugins_json);
        convert_keys_to_snake_case(&mut unknown_external_plugins_json);

        Some(unknown_external_plugins_json)
    } else {
        None
    };

    upsert_assets_metadata_account_columns(
        AssetMetadataAccountColumns {
            mint: id_vec.clone(),
            owner_type: ownership_type.clone(),
            specification_asset_class: Some(class.clone()),
            royalty_amount: royalty_amount as i32,
            asset_data: Some(id_vec.clone()),
            slot_updated_metadata_account: slot,
            mpl_core_plugins: Some(plugins_json.clone()),
            mpl_core_unknown_plugins: unknown_plugins_json.clone(),
            mpl_core_collection_num_minted: asset.num_minted.map(|val| val as i32),
            mpl_core_collection_current_size: asset.current_size.map(|val| val as i32),
            mpl_core_plugins_json_version: Some(1),
            mpl_core_external_plugins: Some(external_plugins_json.clone()),
            mpl_core_unknown_external_plugins: unknown_external_plugins_json.clone(),
        },
        &txn,
    )
    .await?;

    let supply = Decimal::from(1);

    // Note: these need to be separate for Token Metadata but here could be one upsert.
    upsert_assets_mint_account_columns(
        AssetMintAccountColumns {
            mint: id_vec.clone(),
            supply,
            slot_updated_mint_account: slot as i64,
            extensions: None,
        },
        &txn,
    )
    .await?;

    // Get transfer delegate from `TransferDelegate` plugin if available.
    let transfer_delegate =
        asset
            .plugins
            .get(&PluginType::TransferDelegate)
            .and_then(|plugin_schema| match &plugin_schema.authority {
                PluginAuthority::Owner => owner.clone(),
                PluginAuthority::UpdateAuthority => Some(update_authority.clone()),
                PluginAuthority::Address { address } => Some(address.to_bytes().to_vec()),
                PluginAuthority::None => None,
            });

    let frozen = asset
        .plugins
        .get(&PluginType::FreezeDelegate)
        .and_then(|plugin_schema| {
            if let Plugin::FreezeDelegate(freeze_delegate) = &plugin_schema.data {
                Some(freeze_delegate.frozen)
            } else {
                None
            }
        })
        .unwrap_or(false);

    let asset_model = asset::ActiveModel {
        id: ActiveValue::Set(id_vec.clone()),
        owner_type: ActiveValue::Set(ownership_type),
        supply: ActiveValue::Set(Decimal::from(1)),
        supply_mint: ActiveValue::Set(None),
        slot_updated_mint_account: ActiveValue::Set(Some(slot as i64)),
        specification_version: ActiveValue::Set(Some(SpecificationVersions::V1)),
        specification_asset_class: ActiveValue::Set(Some(class)),
        royalty_amount: ActiveValue::Set(royalty_amount as i32),
        asset_data: ActiveValue::Set(Some(id_vec.clone())),
        slot_updated_metadata_account: ActiveValue::Set(Some(slot as i64)),
        mpl_core_plugins: ActiveValue::Set(Some(plugins_json)),
        mpl_core_unknown_plugins: ActiveValue::Set(unknown_plugins_json),
        mpl_core_collection_num_minted: ActiveValue::Set(asset.num_minted.map(|val| val as i32)),
        mpl_core_collection_current_size: ActiveValue::Set(
            asset.current_size.map(|val| val as i32),
        ),
        mpl_core_plugins_json_version: ActiveValue::Set(Some(1)),
        mpl_core_external_plugins: ActiveValue::Set(Some(external_plugins_json)),
        mpl_core_unknown_external_plugins: ActiveValue::Set(unknown_external_plugins_json),
        owner: ActiveValue::Set(owner),
        frozen: ActiveValue::Set(frozen),
        delegate: ActiveValue::Set(transfer_delegate.clone()),
        slot_updated_token_account: ActiveValue::Set(Some(slot_i)),
        ..Default::default()
    };

    asset::Entity::insert(asset_model)
        .on_conflict(
            OnConflict::columns([asset::Column::Id])
                .update_columns([
                    asset::Column::OwnerType,
                    asset::Column::Supply,
                    asset::Column::SupplyMint,
                    asset::Column::SlotUpdatedMintAccount,
                    asset::Column::SpecificationVersion,
                    asset::Column::SpecificationAssetClass,
                    asset::Column::RoyaltyAmount,
                    asset::Column::AssetData,
                    asset::Column::SlotUpdatedMetadataAccount,
                    asset::Column::MplCorePlugins,
                    asset::Column::MplCoreUnknownPlugins,
                    asset::Column::MplCoreCollectionNumMinted,
                    asset::Column::MplCoreCollectionCurrentSize,
                    asset::Column::MplCorePluginsJsonVersion,
                    asset::Column::MplCoreExternalPlugins,
                    asset::Column::MplCoreUnknownExternalPlugins,
                    asset::Column::Owner,
                    asset::Column::Frozen,
                    asset::Column::Delegate,
                    asset::Column::SlotUpdatedTokenAccount,
                ])
                .action_cond_where(
                    Condition::any()
                        .add(
                            Condition::all()
                                .add(
                                    Condition::any()
                                        .add(
                                            Expr::tbl(
                                                Alias::new("excluded"),
                                                asset::Column::OwnerType,
                                            )
                                            .ne(Expr::tbl(asset::Entity, asset::Column::OwnerType)),
                                        )
                                        .add(
                                            Expr::tbl(
                                                Alias::new("excluded"),
                                                asset::Column::Supply,
                                            )
                                            .ne(Expr::tbl(asset::Entity, asset::Column::Supply)),
                                        )
                                        .add(
                                            Expr::tbl(
                                                Alias::new("excluded"),
                                                asset::Column::SupplyMint,
                                            )
                                            .ne(
                                                Expr::tbl(asset::Entity, asset::Column::SupplyMint),
                                            ),
                                        )
                                        .add(
                                            Expr::tbl(
                                                Alias::new("excluded"),
                                                asset::Column::SlotUpdatedMintAccount,
                                            )
                                            .ne(
                                                Expr::tbl(
                                                    asset::Entity,
                                                    asset::Column::SlotUpdatedMintAccount,
                                                ),
                                            ),
                                        )
                                        .add(
                                            Expr::tbl(
                                                Alias::new("excluded"),
                                                asset::Column::SpecificationVersion,
                                            )
                                            .ne(
                                                Expr::tbl(
                                                    asset::Entity,
                                                    asset::Column::SpecificationVersion,
                                                ),
                                            ),
                                        )
                                        .add(
                                            Expr::tbl(
                                                Alias::new("excluded"),
                                                asset::Column::SpecificationAssetClass,
                                            )
                                            .ne(
                                                Expr::tbl(
                                                    asset::Entity,
                                                    asset::Column::SpecificationAssetClass,
                                                ),
                                            ),
                                        )
                                        .add(
                                            Expr::tbl(
                                                Alias::new("excluded"),
                                                asset::Column::RoyaltyAmount,
                                            )
                                            .ne(
                                                Expr::tbl(
                                                    asset::Entity,
                                                    asset::Column::RoyaltyAmount,
                                                ),
                                            ),
                                        )
                                        .add(
                                            Expr::tbl(
                                                Alias::new("excluded"),
                                                asset::Column::AssetData,
                                            )
                                            .ne(Expr::tbl(asset::Entity, asset::Column::AssetData)),
                                        )
                                        .add(
                                            Expr::tbl(
                                                Alias::new("excluded"),
                                                asset::Column::MplCorePlugins,
                                            )
                                            .ne(
                                                Expr::tbl(
                                                    asset::Entity,
                                                    asset::Column::MplCorePlugins,
                                                ),
                                            ),
                                        )
                                        .add(
                                            Expr::tbl(
                                                Alias::new("excluded"),
                                                asset::Column::MplCoreUnknownPlugins,
                                            )
                                            .ne(
                                                Expr::tbl(
                                                    asset::Entity,
                                                    asset::Column::MplCoreUnknownPlugins,
                                                ),
                                            ),
                                        )
                                        .add(
                                            Expr::tbl(
                                                Alias::new("excluded"),
                                                asset::Column::MplCoreCollectionNumMinted,
                                            )
                                            .ne(
                                                Expr::tbl(
                                                    asset::Entity,
                                                    asset::Column::MplCoreCollectionNumMinted,
                                                ),
                                            ),
                                        )
                                        .add(
                                            Expr::tbl(
                                                Alias::new("excluded"),
                                                asset::Column::MplCoreCollectionCurrentSize,
                                            )
                                            .ne(
                                                Expr::tbl(
                                                    asset::Entity,
                                                    asset::Column::MplCoreCollectionCurrentSize,
                                                ),
                                            ),
                                        )
                                        .add(
                                            Expr::tbl(
                                                Alias::new("excluded"),
                                                asset::Column::MplCorePluginsJsonVersion,
                                            )
                                            .ne(
                                                Expr::tbl(
                                                    asset::Entity,
                                                    asset::Column::MplCorePluginsJsonVersion,
                                                ),
                                            ),
                                        )
                                        .add(
                                            Expr::tbl(
                                                Alias::new("excluded"),
                                                asset::Column::MplCoreExternalPlugins,
                                            )
                                            .ne(
                                                Expr::tbl(
                                                    asset::Entity,
                                                    asset::Column::MplCoreExternalPlugins,
                                                ),
                                            ),
                                        )
                                        .add(
                                            Expr::tbl(
                                                Alias::new("excluded"),
                                                asset::Column::MplCoreUnknownExternalPlugins,
                                            )
                                            .ne(
                                                Expr::tbl(
                                                    asset::Entity,
                                                    asset::Column::MplCoreUnknownExternalPlugins,
                                                ),
                                            ),
                                        )
                                        .add(
                                            Expr::tbl(Alias::new("excluded"), asset::Column::Owner)
                                                .ne(Expr::tbl(asset::Entity, asset::Column::Owner)),
                                        )
                                        .add(
                                            Expr::tbl(
                                                Alias::new("excluded"),
                                                asset::Column::Frozen,
                                            )
                                            .ne(Expr::tbl(asset::Entity, asset::Column::Frozen)),
                                        )
                                        .add(
                                            Expr::tbl(
                                                Alias::new("excluded"),
                                                asset::Column::Delegate,
                                            )
                                            .ne(Expr::tbl(asset::Entity, asset::Column::Delegate)),
                                        ),
                                )
                                .add(
                                    Expr::tbl(
                                        asset::Entity,
                                        asset::Column::SlotUpdatedMetadataAccount,
                                    )
                                    .lte(slot as i64),
                                ),
                        )
                        .add(
                            Expr::tbl(asset::Entity, asset::Column::SlotUpdatedMetadataAccount)
                                .is_null(),
                        ),
                )
                .to_owned(),
        )
        .exec_without_returning(&txn)
        .await?;

    //-----------------------
    // asset_grouping table
    //-----------------------

    if let UpdateAuthority::Collection(address) = asset.update_authority {
        let model = asset_grouping::ActiveModel {
            asset_id: ActiveValue::Set(id_vec.clone()),
            group_key: ActiveValue::Set("collection".to_string()),
            group_value: ActiveValue::Set(Some(address.to_string())),
            // Note all Core assets in a collection are verified.
            verified: ActiveValue::Set(true),
            group_info_seq: ActiveValue::Set(Some(0)),
            slot_updated: ActiveValue::Set(Some(slot_i)),
            ..Default::default()
        };

        asset_grouping::Entity::insert(model)
            .on_conflict(
                OnConflict::columns([
                    asset_grouping::Column::AssetId,
                    asset_grouping::Column::GroupKey,
                ])
                .update_columns([
                    asset_grouping::Column::GroupValue,
                    asset_grouping::Column::SlotUpdated,
                ])
                .action_cond_where(
                    Condition::all()
                        .add(
                            Expr::tbl(Alias::new("excluded"), asset_grouping::Column::GroupValue)
                                .ne(Expr::tbl(
                                    asset_grouping::Entity,
                                    asset_grouping::Column::GroupValue,
                                )),
                        )
                        .add(
                            Expr::tbl(asset_grouping::Entity, asset_grouping::Column::SlotUpdated)
                                .lte(slot_i),
                        ),
                )
                .to_owned(),
            )
            .exec_without_returning(&txn)
            .await
            .map_err(|db_err| ProgramTransformerError::AssetIndexError(db_err.to_string()))?;
    }

    //-----------------------
    // creators table
    //-----------------------

    let creators = creators
        .iter()
        .enumerate()
        .map(|(i, creator)| asset_creators::ActiveModel {
            asset_id: ActiveValue::Set(id_vec.clone()),
            position: ActiveValue::Set(i as i16),
            creator: ActiveValue::Set(creator.address.to_bytes().to_vec()),
            share: ActiveValue::Set(creator.percentage as i32),
            // Note all creators are verified for Core Assets.
            verified: ActiveValue::Set(true),
            slot_updated: ActiveValue::Set(Some(slot_i)),
            seq: ActiveValue::Set(Some(0)),
            ..Default::default()
        })
        .collect::<Vec<_>>();

    if !creators.is_empty() {
        asset_creators::Entity::insert_many(creators)
            .on_conflict(
                OnConflict::columns([
                    asset_creators::Column::AssetId,
                    asset_creators::Column::Position,
                ])
                .update_columns([
                    asset_creators::Column::Creator,
                    asset_creators::Column::Share,
                    asset_creators::Column::SlotUpdated,
                ])
                .action_cond_where(
                    Condition::any()
                        .add(
                            Condition::all()
                                .add(
                                    Condition::any()
                                        .add(
                                            Expr::tbl(
                                                Alias::new("excluded"),
                                                asset_creators::Column::Creator,
                                            )
                                            .ne(
                                                Expr::tbl(
                                                    asset_creators::Entity,
                                                    asset_creators::Column::Creator,
                                                ),
                                            ),
                                        )
                                        .add(
                                            Expr::tbl(
                                                Alias::new("excluded"),
                                                asset_creators::Column::Share,
                                            )
                                            .ne(
                                                Expr::tbl(
                                                    asset_creators::Entity,
                                                    asset_creators::Column::Share,
                                                ),
                                            ),
                                        ),
                                )
                                .add(
                                    Expr::tbl(
                                        asset_creators::Entity,
                                        asset_creators::Column::SlotUpdated,
                                    )
                                    .lte(slot_i),
                                ),
                        )
                        .add(
                            Expr::tbl(asset_creators::Entity, asset_creators::Column::SlotUpdated)
                                .is_null(),
                        ),
                )
                .to_owned(),
            )
            .exec_without_returning(&txn)
            .await
            .map_err(|db_err| ProgramTransformerError::AssetIndexError(db_err.to_string()))?;
    }

    // Commit the database transaction.
    txn.commit().await?;

    // Return early if there is no URI.
    if uri.is_empty() {
        warn!(
            "URI is empty for mint {}. Skipping background task.",
            bs58::encode(id_vec.clone()).into_string()
        );
        return Ok(None);
    }

    // Otherwise return with info for background downloading.
    Ok(Some(DownloadMetadataInfo::new(id_vec.clone(), uri, slot_i)))
}

// Modify the JSON structure to remove the `Plugin` name and just display its data.
// For example, this will transform `FreezeDelegate` JSON from:
// "data":{"freeze_delegate":{"frozen":false}}}
// to:
// "data":{"frozen":false}
fn remove_plugins_nesting(plugins_json: &mut Value, nested_key: &str) {
    match plugins_json {
        Value::Object(plugins) => {
            // Handle the case where plugins_json is an object.
            for (_, plugin) in plugins.iter_mut() {
                remove_nesting_from_plugin(plugin, nested_key);
            }
        }
        Value::Array(plugins_array) => {
            // Handle the case where plugins_json is an array.
            for plugin in plugins_array.iter_mut() {
                remove_nesting_from_plugin(plugin, nested_key);
            }
        }
        _ => {}
    }
}

fn remove_nesting_from_plugin(plugin: &mut Value, nested_key: &str) {
    if let Some(Value::Object(nested_key)) = plugin.get_mut(nested_key) {
        // Extract the plugin data and remove it.
        if let Some((_, inner_plugin_data)) = nested_key.iter().next() {
            let inner_plugin_data_clone = inner_plugin_data.clone();
            // Clear the `nested_key` object.
            nested_key.clear();
            // Move the plugin data fields to the top level of `nested_key`.
            if let Value::Object(inner_plugin_data) = inner_plugin_data_clone {
                for (field_name, field_value) in inner_plugin_data.iter() {
                    nested_key.insert(field_name.clone(), field_value.clone());
                }
            }
        }
    }
}

// Modify the JSON for `PluginAuthority` to have consistent output no matter the enum type.
// For example, from:
// "authority":{"Address":{"address":"D7whDWAP5gN9x4Ff6T9MyQEkotyzmNWtfYhCEWjbUDBM"}}
// to:
// "authority":{"address":"4dGxsCAwSCopxjEYY7sFShFUkfKC6vzsNEXJDzFYYFXh","type":"Address"}
// and from:
// "authority":"UpdateAuthority"
// to:
// "authority":{"address":null,"type":"UpdateAuthority"}
fn transform_plugins_authority(plugins_json: &mut Value) {
    match plugins_json {
        Value::Object(plugins) => {
            // Transform plugins in an object
            for (_, plugin) in plugins.iter_mut() {
                if let Some(plugin_obj) = plugin.as_object_mut() {
                    transform_authority_in_object(plugin_obj);
                    transform_data_authority_in_object(plugin_obj);
                    transform_linked_app_data_parent_key_in_object(plugin_obj);
                }
            }
        }
        Value::Array(plugins_array) => {
            // Transform plugins in an array
            for plugin in plugins_array.iter_mut() {
                if let Some(plugin_obj) = plugin.as_object_mut() {
                    transform_authority_in_object(plugin_obj);
                    transform_data_authority_in_object(plugin_obj);
                    transform_linked_app_data_parent_key_in_object(plugin_obj);
                }
            }
        }
        _ => {}
    }
}

fn transform_authority_in_object(plugin: &mut Map<String, Value>) {
    if let Some(authority) = plugin.get_mut("authority") {
        transform_authority(authority);
    }
}

fn transform_data_authority_in_object(plugin: &mut Map<String, Value>) {
    if let Some(adapter_config) = plugin.get_mut("adapter_config") {
        if let Some(data_authority) = adapter_config
            .as_object_mut()
            .and_then(|o| o.get_mut("data_authority"))
        {
            transform_authority(data_authority);
        }
    }
}

fn transform_linked_app_data_parent_key_in_object(plugin: &mut Map<String, Value>) {
    if let Some(adapter_config) = plugin.get_mut("adapter_config") {
        if let Some(parent_key) = adapter_config
            .as_object_mut()
            .and_then(|o| o.get_mut("parent_key"))
        {
            if let Some(linked_app_data) = parent_key
                .as_object_mut()
                .and_then(|o| o.get_mut("LinkedAppData"))
            {
                transform_authority(linked_app_data);
            }
        }
    }
}

fn transform_authority(authority: &mut Value) {
    match authority {
        Value::Object(authority_obj) => {
            if let Some(authority_type) = authority_obj.keys().next().cloned() {
                // Replace the nested JSON objects with desired format.
                if let Some(Value::Object(pubkey_obj)) = authority_obj.remove(&authority_type) {
                    if let Some(address_value) = pubkey_obj.get("address") {
                        authority_obj.insert("type".to_string(), Value::from(authority_type));
                        authority_obj.insert("address".to_string(), address_value.clone());
                    }
                }
            }
        }
        Value::String(authority_type) => {
            // Handle the case where authority is a string.
            let mut authority_obj = Map::new();
            authority_obj.insert("type".to_string(), Value::String(authority_type.clone()));
            authority_obj.insert("address".to_string(), Value::Null);
            *authority = Value::Object(authority_obj);
        }
        _ => {}
    }
}

// Convert all keys to snake case.  Ignore values that aren't JSON objects themselves.
fn convert_keys_to_snake_case(plugins_json: &mut Value) {
    match plugins_json {
        Value::Object(obj) => {
            let keys = obj.keys().cloned().collect::<Vec<String>>();
            for key in keys {
                let snake_case_key = key.to_snake_case();
                if let Some(val) = obj.remove(&key) {
                    obj.insert(snake_case_key, val);
                }
            }
            for (_, val) in obj.iter_mut() {
                convert_keys_to_snake_case(val);
            }
        }
        Value::Array(arr) => {
            for val in arr {
                convert_keys_to_snake_case(val);
            }
        }
        _ => {}
    }
}

/// Updates the `asset_authority` for all assets that are part of a collection in a batch.
/// This function performs a cursor-based paginated read and batch update.
async fn update_group_asset_authorities<T: ConnectionTrait + TransactionTrait>(
    conn: &T,
    group_value: Vec<u8>,
    authority: Vec<u8>,
    slot: i64,
) -> ProgramTransformerResult<()> {
    let mut after = None;

    let group_key = "collection".to_string();
    let group_value = bs58::encode(group_value).into_string();

    let mut query = asset_grouping::Entity::find()
        .filter(asset_grouping::Column::GroupKey.eq(group_key))
        .filter(asset_grouping::Column::GroupValue.eq(group_value))
        .cursor_by(asset_grouping::Column::AssetId);
    let mut query = query.first(1_000);

    loop {
        if let Some(after) = after.clone() {
            query = query.after(after);
        }

        let entries = query.all(conn).await?;

        if entries.is_empty() {
            break;
        }

        let asset_ids = entries
            .clone()
            .into_iter()
            .map(|entry| entry.asset_id)
            .collect::<Vec<_>>();

        asset_authority::Entity::update_many()
            .col_expr(
                asset_authority::Column::Authority,
                Expr::value(authority.clone()),
            )
            .col_expr(asset_authority::Column::SlotUpdated, Expr::value(slot))
            .filter(asset_authority::Column::AssetId.is_in(asset_ids))
            .filter(asset_authority::Column::Authority.ne(authority.clone()))
            .filter(Expr::cust_with_values(
                "asset_authority.slot_updated < $1",
                vec![slot],
            ))
            .exec(conn)
            .await
            .map_err(|db_err| ProgramTransformerError::AssetIndexError(db_err.to_string()))?;

        after = entries.last().map(|entry| entry.asset_id.clone());
    }

    Ok(())
}<|MERGE_RESOLUTION|>--- conflicted
+++ resolved
@@ -25,15 +25,9 @@
     sea_orm::{
         entity::{ActiveValue, ColumnTrait, EntityTrait},
         prelude::*,
-<<<<<<< HEAD
-        query::{JsonValue, QueryFilter, QueryTrait},
-        sea_query::{query::OnConflict, Expr},
-        ConnectionTrait, CursorTrait, DbBackend, Statement, TransactionTrait,
-=======
         query::{JsonValue, QueryFilter},
         sea_query::{query::OnConflict, Alias, Condition, Expr},
         ConnectionTrait, CursorTrait, Statement, TransactionTrait,
->>>>>>> 7b7c0a8f
     },
     serde_json::{value::Value, Map},
     solana_sdk::pubkey::Pubkey,
