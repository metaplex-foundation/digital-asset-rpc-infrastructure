--- conflicted
+++ resolved
@@ -21,12 +21,8 @@
 anchor-lang = "0.25.0"
 anchor-spl = "0.25.0"
 solana-sdk = "1.10.13"
-<<<<<<< HEAD
-mpl-candy-machine-core = { version = "0.1.2", features = ["no-entrypoint"]}
-=======
 mpl-candy-machine-core = { version = "0.1.3", features = ["no-entrypoint"]}
 mpl-candy-guard = { version = "0.2.0", features = ["no-entrypoint"] }
->>>>>>> 6320272c
 
 [dev-dependencies]
 borsh = "~0.9.2"
